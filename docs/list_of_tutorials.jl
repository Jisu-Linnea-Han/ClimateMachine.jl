--- conflicted
+++ resolved
@@ -3,11 +3,7 @@
 ####
 
 generate_tutorials = false
-<<<<<<< HEAD
-#    parse(Bool, get(ENV, "CLIMATEMACHINE_DOCS_GENERATE_TUTORIALS", "true"))
-=======
     # parse(Bool, get(ENV, "CLIMATEMACHINE_DOCS_GENERATE_TUTORIALS", "true"))
->>>>>>> b035df4e
 
 tutorials = []
 
