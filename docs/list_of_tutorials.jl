####
#### Defines list of tutorials given `GENERATED_DIR`
####

generate_tutorials =
    parse(Bool, get(ENV, "CLIMATEMACHINE_DOCS_GENERATE_TUTORIALS", "true"))

tutorials = []

generate_tutorials = false

# Allow flag to skip generated
# tutorials since this is by
# far the slowest part of the
# docs build.
if generate_tutorials

    # generate tutorials

    include("pages_helper.jl")

    tutorials = [
        "Atmos" => [
            "Dry Idealized GCM" => "Atmos/heldsuarez.jl",
<<<<<<< HEAD
            "Flow in Single Element Stack" =>     "Atmos/burgers_single_stack.jl",
=======
            "Flow in Single Element Stack" => "Atmos/burgers_single_stack.jl",
            "Linear Hydrostatic Mountain (Topography)" =>
                "Atmos/agnesi_hs_lin.jl",
            "Linear Non-Hydrostatic Mountain (Topography)" =>
                "Atmos/agnesi_nh_lin.jl",
>>>>>>> e8865d40
        ],
        "Ocean" => [],
        "Land" =>     ["Heat" => ["Heat Equation" => "Land/Heat/heat_equation.jl"]],
        "Numerics" => [
            "System Solvers" => [
                "Conjugate Gradient" =>     "Numerics/SystemSolvers/cg.jl",
                "Batched Generalized Minimal Residual" =>
                    "Numerics/SystemSolvers/bgmres.jl",
            ],
            "DG Methods" => ["Topology" => "topo.jl"],
        ],
        "Diagnostics" => [
            "Debug" => [
                "State Statistics Regression" =>
                    "Diagnostics/Debug/StateCheck.jl",
            ],
        ],
        "Contributing" => ["Notes on Literate" => "literate_markdown.jl"],
    ]

    # Prepend tutorials_dir
    tutorials_jl = flatten_to_array_of_strings(get_second(tutorials))
    println("Building literate tutorials...")

    @everywhere function generate_tutorial(tutorials_dir, tutorial)
        gen_dir =
            joinpath(GENERATED_DIR, relpath(dirname(tutorial), tutorials_dir))
        input = abspath(tutorial)
        script = Literate.script(input, gen_dir)
        code = strip(read(script, String))
        mdpost(str) = replace(str, "@__CODE__" => code)
        Literate.markdown(input, gen_dir, postprocess = mdpost)
        Literate.notebook(input, gen_dir, execute = true)
    end

    tutorials_dir = joinpath(@__DIR__, "..", "tutorials")
    tutorials_jl = map(x -> joinpath(tutorials_dir, x), tutorials_jl)
    pmap(t -> generate_tutorial(tutorials_dir, t), tutorials_jl)

    # update list of rendered markdown tutorial output for mkdocs
    ext_jl2md(x) = joinpath(basename(GENERATED_DIR), replace(x, ".jl" => ".md"))
    tutorials = transform_second(x -> ext_jl2md(x), tutorials)
end<|MERGE_RESOLUTION|>--- conflicted
+++ resolved
@@ -22,15 +22,11 @@
     tutorials = [
         "Atmos" => [
             "Dry Idealized GCM" => "Atmos/heldsuarez.jl",
-<<<<<<< HEAD
-            "Flow in Single Element Stack" =>     "Atmos/burgers_single_stack.jl",
-=======
             "Flow in Single Element Stack" => "Atmos/burgers_single_stack.jl",
             "Linear Hydrostatic Mountain (Topography)" =>
                 "Atmos/agnesi_hs_lin.jl",
             "Linear Non-Hydrostatic Mountain (Topography)" =>
                 "Atmos/agnesi_nh_lin.jl",
->>>>>>> e8865d40
         ],
         "Ocean" => [],
         "Land" =>     ["Heat" => ["Heat Equation" => "Land/Heat/heat_equation.jl"]],
