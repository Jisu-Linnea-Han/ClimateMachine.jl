#### EDMF model kernels

using CLIMAParameters.Planet: e_int_v0, grav, day, R_d, R_v, molmass_ratio
using Printf
using ClimateMachine.Atmos: nodal_update_auxiliary_state!, Advect

using ClimateMachine.BalanceLaws

using ClimateMachine.MPIStateArrays: MPIStateArray
using ClimateMachine.DGMethods: LocalGeometry, DGModel

import ClimateMachine.BalanceLaws:
    vars_state,
    prognostic_vars,
    flux,
    precompute,
    source,
    eq_tends,
    update_auxiliary_state!,
    init_state_prognostic!,
    flux_first_order!,
    flux_second_order!,
    source!,
    compute_gradient_argument!,
    compute_gradient_flux!

import ClimateMachine.TurbulenceConvection:
    init_aux_turbconv!,
    turbconv_nodal_update_auxiliary_state!,
    turbconv_boundary_state!,
    turbconv_normal_boundary_flux_second_order!

using ClimateMachine.Thermodynamics: air_pressure, air_density


include(joinpath("helper_funcs", "nondimensional_exchange_functions.jl"))
include(joinpath("helper_funcs", "lamb_smooth_minimum.jl"))
include(joinpath("helper_funcs", "utility_funcs.jl"))
include(joinpath("helper_funcs", "subdomain_statistics.jl"))
include(joinpath("helper_funcs", "diagnose_environment.jl"))
include(joinpath("helper_funcs", "subdomain_thermo_states.jl"))
include(joinpath("helper_funcs", "save_subdomain_temperature.jl"))
include(joinpath("closures", "entr_detr.jl"))
include(joinpath("closures", "pressure.jl"))
include(joinpath("closures", "mixing_length.jl"))
include(joinpath("closures", "turbulence_functions.jl"))
include(joinpath("closures", "surface_functions.jl"))


function vars_state(m::NTuple{N, Updraft}, st::Auxiliary, FT) where {N}
    return Tuple{ntuple(i -> vars_state(m[i], st, FT), N)...}
end

vars_state(::Updraft, ::Auxiliary, FT) = @vars(T::FT)
vars_state(::Environment, ::Auxiliary, FT) = @vars(T::FT)

function vars_state(m::EDMF, st::Auxiliary, FT)
    @vars(
        environment::vars_state(m.environment, st, FT),
        updraft::vars_state(m.updraft, st, FT)
    )
end

function vars_state(::Updraft, ::Prognostic, FT)
    @vars(ρa::FT, ρaw::FT, ρaθ_liq::FT, ρaq_tot::FT,)
end

function vars_state(::Environment, ::Prognostic, FT)
    @vars(ρatke::FT, ρaθ_liq_cv::FT, ρaq_tot_cv::FT, ρaθ_liq_q_tot_cv::FT,)
end

function vars_state(m::NTuple{N, Updraft}, st::Prognostic, FT) where {N}
    return Tuple{ntuple(i -> vars_state(m[i], st, FT), N)...}
end

function vars_state(m::EDMF, st::Prognostic, FT)
    @vars(
        environment::vars_state(m.environment, st, FT),
        updraft::vars_state(m.updraft, st, FT)
    )
end

function vars_state(::Updraft, ::Gradient, FT)
    @vars(w::FT,)
end

function vars_state(::Environment, ::Gradient, FT)
    @vars(
        θ_liq::FT,
        q_tot::FT,
        w::FT,
        tke::FT,
        θ_liq_cv::FT,
        q_tot_cv::FT,
        θ_liq_q_tot_cv::FT,
        θv::FT,
        e::FT,
    )
end

function vars_state(m::NTuple{N, Updraft}, st::Gradient, FT) where {N}
    return Tuple{ntuple(i -> vars_state(m[i], st, FT), N)...}
end

function vars_state(m::EDMF, st::Gradient, FT)
    @vars(
        environment::vars_state(m.environment, st, FT),
        updraft::vars_state(m.updraft, st, FT),
        u::FT,
        v::FT
    )
end

function vars_state(m::NTuple{N, Updraft}, st::GradientFlux, FT) where {N}
    return Tuple{ntuple(i -> vars_state(m[i], st, FT), N)...}
end

function vars_state(::Updraft, st::GradientFlux, FT)
    @vars(∇w::SVector{3, FT},)
end

function vars_state(::Environment, ::GradientFlux, FT)
    @vars(
        ∇θ_liq::SVector{3, FT},
        ∇q_tot::SVector{3, FT},
        ∇w::SVector{3, FT},
        ∇tke::SVector{3, FT},
        ∇θ_liq_cv::SVector{3, FT},
        ∇q_tot_cv::SVector{3, FT},
        ∇θ_liq_q_tot_cv::SVector{3, FT},
        ∇θv::SVector{3, FT},
        ∇e::SVector{3, FT},
        K_m::FT,
        l_mix::FT,
        shear_prod::FT,
        buoy_prod::FT,
        tke_diss::FT
    )

end

function vars_state(m::EDMF, st::GradientFlux, FT)
    @vars(
        S²::FT, # should be conditionally grabbed from atmos.turbulence
        environment::vars_state(m.environment, st, FT),
        updraft::vars_state(m.updraft, st, FT),
        ∇u::SVector{3, FT},
        ∇v::SVector{3, FT}
    )
end

abstract type EDMFPrognosticVariable <: PrognosticVariable end

abstract type EnvironmentPrognosticVariable <: EDMFPrognosticVariable end
struct en_ρatke <: EnvironmentPrognosticVariable end
struct en_ρaθ_liq_cv <: EnvironmentPrognosticVariable end
struct en_ρaq_tot_cv <: EnvironmentPrognosticVariable end
struct en_ρaθ_liq_q_tot_cv <: EnvironmentPrognosticVariable end

abstract type UpdraftPrognosticVariable{i} <: EDMFPrognosticVariable end
struct up_ρa{i} <: UpdraftPrognosticVariable{i} end
struct up_ρaw{i} <: UpdraftPrognosticVariable{i} end
struct up_ρaθ_liq{i} <: UpdraftPrognosticVariable{i} end
struct up_ρaq_tot{i} <: UpdraftPrognosticVariable{i} end

prognostic_vars(m::EDMF) =
    (prognostic_vars(m.environment)..., prognostic_vars(m.updraft)...)
prognostic_vars(m::Environment) =
    (en_ρatke(), en_ρaθ_liq_cv(), en_ρaq_tot_cv(), en_ρaθ_liq_q_tot_cv())

function prognostic_vars(m::NTuple{N, Updraft}) where {N}
    t_ρa = vuntuple(i -> up_ρa{i}(), N)
    t_ρaw = vuntuple(i -> up_ρaw{i}(), N)
    t_ρaθ_liq = vuntuple(i -> up_ρaθ_liq{i}(), N)
    t_ρaq_tot = vuntuple(i -> up_ρaq_tot{i}(), N)
    t = (t_ρa..., t_ρaw..., t_ρaθ_liq..., t_ρaq_tot...)
    return t
end

struct EntrDetr{PV} <: TendencyDef{Source, PV} end
struct PressSource{PV} <: TendencyDef{Source, PV} end
struct BuoySource{PV} <: TendencyDef{Source, PV} end
struct ShearSource{PV} <: TendencyDef{Source, PV} end
struct DissSource{PV} <: TendencyDef{Source, PV} end
struct GradProdSource{PV} <: TendencyDef{Source, PV} end

EntrDetr(N_up) = (
    vuntuple(i -> EntrDetr{up_ρa{i}}(), N_up)...,
    vuntuple(i -> EntrDetr{up_ρaw{i}}(), N_up)...,
    vuntuple(i -> EntrDetr{up_ρaθ_liq{i}}(), N_up)...,
    vuntuple(i -> EntrDetr{up_ρaq_tot{i}}(), N_up)...,
    EntrDetr{en_ρatke}(),
    EntrDetr{en_ρaθ_liq_cv}(),
    EntrDetr{en_ρaq_tot_cv}(),
    EntrDetr{en_ρaθ_liq_q_tot_cv}(),
)
PressSource(N_up) = vuntuple(i -> PressSource{up_ρaw{i}}(), N_up)
BuoySource(N_up) = vuntuple(i -> BuoySource{up_ρaw{i}}(), N_up)

# Dycore tendencies
eq_tends(
    pv::PV,
    m::EDMF,
    ::Flux{SecondOrder},
) where {PV <: Union{Momentum, Energy, TotalMoisture}} = () # do _not_ add SGSFlux back to grid-mean
# (SGSFlux{PV}(),) # add SGSFlux back to grid-mean

# Turbconv tendencies
eq_tends(
    pv::PV,
    m::AtmosModel,
    tt::Flux{O},
) where {O, PV <: EDMFPrognosticVariable} = eq_tends(pv, m.turbconv, tt)

eq_tends(pv::PV, m::EDMF, ::Flux{O}) where {O, PV <: EDMFPrognosticVariable} =
    ()

eq_tends(
    pv::PV,
    m::EDMF,
    ::Flux{SecondOrder},
) where {PV <: EnvironmentPrognosticVariable} = (Diffusion{PV}(),)

eq_tends(
    pv::PV,
    m::EDMF,
    ::Flux{FirstOrder},
) where {PV <: EDMFPrognosticVariable} = (Advect{PV}(),)

eq_tends(pv::PV, m::EDMF, ::Source) where {PV} = ()

eq_tends(pv::PV, m::EDMF, ::Source) where {PV <: EDMFPrognosticVariable} =
    (EntrDetr{PV}(),)

eq_tends(pv::PV, m::EDMF, ::Source) where {PV <: en_ρatke} = (
    EntrDetr{PV}(),
    PressSource{PV}(),
    ShearSource{PV}(),
    BuoySource{PV}(),
    DissSource{PV}(),
)

eq_tends(
    pv::PV,
    m::EDMF,
    ::Source,
) where {PV <: Union{en_ρaθ_liq_cv, en_ρaq_tot_cv, en_ρaθ_liq_q_tot_cv}} =
    (EntrDetr{PV}(), DissSource{PV}(), GradProdSource{PV}())

eq_tends(pv::PV, m::EDMF, ::Source) where {PV <: up_ρaw} = (
    EntrDetr{PV}(),
    PressSource(n_updrafts(m))...,
    BuoySource(n_updrafts(m))...,
)

struct SGSFlux{PV <: Union{Momentum, Energy, TotalMoisture}} <:
       TendencyDef{Flux{SecondOrder}, PV} end

"""
    init_aux_turbconv!(
        turbconv::EDMF{FT},
        m::AtmosModel{FT},
        aux::Vars,
        geom::LocalGeometry,
    ) where {FT}

Initialize EDMF auxiliary variables.
"""
function init_aux_turbconv!(
    turbconv::EDMF{FT},
    m::AtmosModel{FT},
    aux::Vars,
    geom::LocalGeometry,
) where {FT} end;

function turbconv_nodal_update_auxiliary_state!(
    turbconv::EDMF{FT},
    m::AtmosModel{FT},
    state::Vars,
    aux::Vars,
    t::Real,
) where {FT}
    save_subdomain_temperature!(m, state, aux)
end;

function compute_gradient_argument!(
    turbconv::EDMF{FT},
    m::AtmosModel{FT},
    transform::Vars,
    state::Vars,
    aux::Vars,
    t::Real,
) where {FT}
    N_up = n_updrafts(turbconv)
    z = altitude(m, aux)

    # Aliases:
    gm_tf = transform.turbconv
    up_tf = transform.turbconv.updraft
    en_tf = transform.turbconv.environment
    gm = state
    up = state.turbconv.updraft
    en = state.turbconv.environment

    # Recover thermo states
    ts = recover_thermo_state_all(m, state, aux)

    # Get environment variables
    env = environment_vars(state, N_up)

    @unroll_map(N_up) do i
        up_tf[i].w = fix_void_up(up[i].ρa, up[i].ρaw / up[i].ρa)
    end
    _grav::FT = grav(m.param_set)

    ρ_inv = 1 / gm.ρ
    θ_liq_en = liquid_ice_pottemp(ts.en)
    q_tot_en = total_specific_humidity(ts.en)

    # populate gradient arguments
    en_tf.θ_liq = θ_liq_en
    en_tf.q_tot = q_tot_en
    en_tf.w = env.w

    en_tf.tke = enforce_positivity(en.ρatke) / (env.a * gm.ρ)
    en_tf.θ_liq_cv = enforce_positivity(en.ρaθ_liq_cv) / (env.a * gm.ρ)
    en_tf.q_tot_cv = enforce_positivity(en.ρaq_tot_cv) / (env.a * gm.ρ)
    en_tf.θ_liq_q_tot_cv = en.ρaθ_liq_q_tot_cv / (env.a * gm.ρ)

    en_tf.θv = virtual_pottemp(ts.en)
    e_kin = FT(1 // 2) * ((gm.ρu[1] * ρ_inv)^2 + (gm.ρu[2] * ρ_inv)^2 + env.w^2) # TBD: Check
    en_tf.e = total_energy(e_kin, _grav * z, ts.en)

    gm_tf.u = gm.ρu[1] * ρ_inv
    gm_tf.v = gm.ρu[2] * ρ_inv
end;

function compute_gradient_flux!(
    turbconv::EDMF{FT},
    m::AtmosModel{FT},
    diffusive::Vars,
    ∇transform::Grad,
    state::Vars,
    aux::Vars,
    t::Real,
) where {FT}
    args = (; diffusive, state, aux, t)
    N_up = n_updrafts(turbconv)

    # Aliases:
    gm = state
    gm_dif = diffusive.turbconv
    gm_∇tf = ∇transform.turbconv
    up_dif = diffusive.turbconv.updraft
    up_∇tf = ∇transform.turbconv.updraft
    en = state.turbconv.environment
    en_dif = diffusive.turbconv.environment
    en_∇tf = ∇transform.turbconv.environment

    @unroll_map(N_up) do i
        up_dif[i].∇w = up_∇tf[i].w
    end

    ρ_inv = 1 / gm.ρ
    # first moment grid mean coming from environment gradients only
    en_dif.∇θ_liq = en_∇tf.θ_liq
    en_dif.∇q_tot = en_∇tf.q_tot
    en_dif.∇w = en_∇tf.w
    # second moment env cov
    en_dif.∇tke = en_∇tf.tke
    en_dif.∇θ_liq_cv = en_∇tf.θ_liq_cv
    en_dif.∇q_tot_cv = en_∇tf.q_tot_cv
    en_dif.∇θ_liq_q_tot_cv = en_∇tf.θ_liq_q_tot_cv

    en_dif.∇θv = en_∇tf.θv
    en_dif.∇e = en_∇tf.e

    gm_dif.∇u = gm_∇tf.u
    gm_dif.∇v = gm_∇tf.v

    gm_dif.S² = ∇transform.u[3, 1]^2 + ∇transform.u[3, 2]^2 + en_dif.∇w[3]^2 # ∇transform.u is Jacobian.T

    # Recompute l_mix, K_m and tke budget terms for output.
    ts = recover_thermo_state_all(m, state, aux)

    env = environment_vars(state, N_up)
    tke_en = enforce_positivity(en.ρatke) * ρ_inv / env.a

    buoy = compute_buoyancy(m, state, env, ts.en, ts.up, aux.ref_state)

    E_dyn, Δ_dyn, E_trb = entr_detr(m, state, aux, ts.up, ts.en, env, buoy)

    en_dif.l_mix, ∂b∂z_env, Pr_t = mixing_length(
        m,
        m.turbconv.mix_len,
        args,
        Δ_dyn,
        E_trb,
        ts.gm,
        ts.en,
        env,
    )

    en_dif.K_m = m.turbconv.mix_len.c_m * en_dif.l_mix * sqrt(tke_en)
    K_h = en_dif.K_m / Pr_t
    ρa₀ = gm.ρ * env.a
    Diss₀ = m.turbconv.mix_len.c_d * sqrt(tke_en) / en_dif.l_mix

    en_dif.shear_prod = ρa₀ * en_dif.K_m * gm_dif.S² # tke Shear source
    en_dif.buoy_prod = -ρa₀ * K_h * ∂b∂z_env   # tke Buoyancy source
    en_dif.tke_diss = -ρa₀ * Diss₀ * tke_en  # tke Dissipation
end;

function source(::EntrDetr{up_ρa{i}}, atmos, args) where {i}
    @unpack E_dyn, Δ_dyn, ρa_up = args.precomputed.turbconv
    return fix_void_up(ρa_up[i], E_dyn[i] - Δ_dyn[i])
end

function source(::EntrDetr{up_ρaw{i}}, atmos, args) where {i}
    @unpack E_dyn, Δ_dyn, E_trb, env, ρa_up, w_up = args.precomputed.turbconv
    up = args.state.turbconv.updraft
    entr = fix_void_up(ρa_up[i], (E_dyn[i] + E_trb[i]) * env.w)
    detr = fix_void_up(ρa_up[i], (Δ_dyn[i] + E_trb[i]) * w_up[i])

    return entr - detr
end

function source(::EntrDetr{up_ρaθ_liq{i}}, atmos, args) where {i}
    @unpack E_dyn, Δ_dyn, E_trb, env, ρa_up, ts_en = args.precomputed.turbconv
    up = args.state.turbconv.updraft
    θ_liq_en = liquid_ice_pottemp(ts_en)
    entr = fix_void_up(ρa_up[i], (E_dyn[i] + E_trb[i]) * θ_liq_en)
    detr =
        fix_void_up(ρa_up[i], (Δ_dyn[i] + E_trb[i]) * up[i].ρaθ_liq / ρa_up[i])

    return entr - detr
end

function source(::EntrDetr{up_ρaq_tot{i}}, atmos, args) where {i}
    @unpack E_dyn, Δ_dyn, E_trb, env, ρa_up, ts_en = args.precomputed.turbconv
    up = args.state.turbconv.updraft
    q_tot_en = total_specific_humidity(ts_en)
    entr = fix_void_up(ρa_up[i], (E_dyn[i] + E_trb[i]) * q_tot_en)
    detr =
        fix_void_up(ρa_up[i], (Δ_dyn[i] + E_trb[i]) * up[i].ρaq_tot / ρa_up[i])

    return entr - detr
end

function source(::EntrDetr{en_ρatke}, atmos, args)
    @unpack E_dyn, Δ_dyn, E_trb, env, ρa_up, w_up = args.precomputed.turbconv
    @unpack state = args
    up = state.turbconv.updraft
    en = state.turbconv.environment
    gm = state
    N_up = n_updrafts(atmos.turbconv)
    ρ_inv = 1 / gm.ρ
    tke_en = enforce_positivity(en.ρatke) * ρ_inv / env.a

    entr_detr = vuntuple(N_up) do i
        fix_void_up(
            ρa_up[i],
            E_trb[i] * (env.w - gm.ρu[3] * ρ_inv) * (env.w - w_up[i]) -
            (E_dyn[i] + E_trb[i]) * tke_en +
            Δ_dyn[i] * (w_up[i] - env.w) * (w_up[i] - env.w) / 2,
        )
    end
    return sum(entr_detr)
end

function source(::EntrDetr{en_ρaθ_liq_cv}, atmos, args)
    @unpack E_dyn, Δ_dyn, E_trb, ρa_up, ts_en = args.precomputed.turbconv
    @unpack state = args
    ts_gm = args.precomputed.ts
    up = state.turbconv.updraft
    en = state.turbconv.environment
    N_up = n_updrafts(atmos.turbconv)
    θ_liq = liquid_ice_pottemp(ts_gm)
    θ_liq_en = liquid_ice_pottemp(ts_en)

    entr_detr = vuntuple(N_up) do i
        fix_void_up(
            ρa_up[i],
            Δ_dyn[i] *
            (up[i].ρaθ_liq / ρa_up[i] - θ_liq_en) *
            (up[i].ρaθ_liq / ρa_up[i] - θ_liq_en) +
            E_trb[i] *
            (θ_liq_en - θ_liq) *
            (θ_liq_en - up[i].ρaθ_liq / ρa_up[i]) +
            E_trb[i] *
            (θ_liq_en - θ_liq) *
            (θ_liq_en - up[i].ρaθ_liq / ρa_up[i]) -
            (E_dyn[i] + E_trb[i]) * en.ρaθ_liq_cv,
        )
    end
    return sum(entr_detr)
end

function source(::EntrDetr{en_ρaq_tot_cv}, atmos, args)
    @unpack E_dyn, Δ_dyn, E_trb, ρa_up, ts_en = args.precomputed.turbconv
    @unpack state = args
    FT = eltype(state)
    up = state.turbconv.updraft
    en = state.turbconv.environment
    gm = state
    N_up = n_updrafts(atmos.turbconv)
    q_tot_en = total_specific_humidity(ts_en)
    ρ_inv = 1 / gm.ρ
    ρq_tot = atmos.moisture isa DryModel ? FT(0) : gm.moisture.ρq_tot

    entr_detr = vuntuple(N_up) do i
        fix_void_up(
            ρa_up[i],
            Δ_dyn[i] *
            (up[i].ρaq_tot / ρa_up[i] - q_tot_en) *
            (up[i].ρaq_tot / ρa_up[i] - q_tot_en) +
            E_trb[i] *
            (q_tot_en - ρq_tot * ρ_inv) *
            (q_tot_en - up[i].ρaq_tot / ρa_up[i]) +
            E_trb[i] *
            (q_tot_en - ρq_tot * ρ_inv) *
            (q_tot_en - up[i].ρaq_tot / ρa_up[i]) -
            (E_dyn[i] + E_trb[i]) * en.ρaq_tot_cv,
        )
    end
    return sum(entr_detr)
end

function source(::EntrDetr{en_ρaθ_liq_q_tot_cv}, atmos, args)
    @unpack E_dyn, Δ_dyn, E_trb, ρa_up, ts_en = args.precomputed.turbconv
    @unpack state = args
    FT = eltype(state)
    ts_gm = args.precomputed.ts
    up = state.turbconv.updraft
    en = state.turbconv.environment
    gm = state
    N_up = n_updrafts(atmos.turbconv)
    q_tot_en = total_specific_humidity(ts_en)
    θ_liq = liquid_ice_pottemp(ts_gm)
    θ_liq_en = liquid_ice_pottemp(ts_en)
    ρ_inv = 1 / gm.ρ
    ρq_tot = atmos.moisture isa DryModel ? FT(0) : gm.moisture.ρq_tot

    entr_detr = vuntuple(N_up) do i
        fix_void_up(
            ρa_up[i],
            Δ_dyn[i] *
            (up[i].ρaθ_liq / ρa_up[i] - θ_liq_en) *
            (up[i].ρaq_tot / ρa_up[i] - q_tot_en) +
            E_trb[i] *
            (θ_liq_en - θ_liq) *
            (q_tot_en - up[i].ρaq_tot / ρa_up[i]) +
            E_trb[i] *
            (q_tot_en - ρq_tot * ρ_inv) *
            (θ_liq_en - up[i].ρaθ_liq / ρa_up[i]) -
            (E_dyn[i] + E_trb[i]) * en.ρaθ_liq_q_tot_cv,
        )
    end
    return sum(entr_detr)
end

function source(::PressSource{en_ρatke}, atmos, args)
    @unpack env, ρa_up, dpdz, w_up = args.precomputed.turbconv
    up = args.state.turbconv.updraft
    N_up = n_updrafts(atmos.turbconv)
    press_tke = vuntuple(N_up) do i
        fix_void_up(ρa_up[i], ρa_up[i] * (w_up[i] - env.w) * dpdz[i])
    end
    return sum(press_tke)
end

function source(::ShearSource{en_ρatke}, atmos, args)
    @unpack env, K_m = args.precomputed.turbconv
    gm = args.state
    Shear² = args.diffusive.turbconv.S²
    ρa₀ = gm.ρ * env.a
    # production from mean gradient and Dissipation
    return ρa₀ * K_m * Shear² # tke Shear source
end

function source(::BuoySource{en_ρatke}, atmos, args)
    @unpack env, K_h, ∂b∂z_env = args.precomputed.turbconv
    gm = args.state
    ρa₀ = gm.ρ * env.a
    return -ρa₀ * K_h * ∂b∂z_env   # tke Buoyancy source
end

function source(::DissSource{en_ρatke}, atmos, args)
    @unpack env, l_mix, Diss₀ = args.precomputed.turbconv
    gm = args.state
    en = args.state.turbconv.environment
    ρa₀ = gm.ρ * env.a
    tke_en = enforce_positivity(en.ρatke) / gm.ρ / env.a
    return -ρa₀ * Diss₀ * tke_en  # tke Dissipation
end

function source(::DissSource{en_ρaθ_liq_cv}, atmos, args)
    @unpack env, K_h, Diss₀ = args.precomputed.turbconv
    gm = args.state
    en = args.state.turbconv.environment
    ρa₀ = gm.ρ * env.a
    return -ρa₀ * Diss₀ * en.ρaθ_liq_cv
end

function source(::DissSource{en_ρaq_tot_cv}, atmos, args)
    @unpack env, K_h, Diss₀ = args.precomputed.turbconv
    gm = args.state
    en = args.state.turbconv.environment
    ρa₀ = gm.ρ * env.a
    return -ρa₀ * Diss₀ * en.ρaq_tot_cv
end

function source(::DissSource{en_ρaθ_liq_q_tot_cv}, atmos, args)
    @unpack env, K_h, Diss₀ = args.precomputed.turbconv
    gm = args.state
    en = args.state.turbconv.environment
    ρa₀ = gm.ρ * env.a
    return -ρa₀ * Diss₀ * en.ρaθ_liq_q_tot_cv
end

function source(::GradProdSource{en_ρaθ_liq_cv}, atmos, args)
    @unpack env, K_h, Diss₀ = args.precomputed.turbconv
    gm = args.state
    en_dif = args.diffusive.turbconv.environment
    ρa₀ = gm.ρ * env.a
    return ρa₀ * (2 * K_h * en_dif.∇θ_liq[3] * en_dif.∇θ_liq[3])
end

function source(::GradProdSource{en_ρaq_tot_cv}, atmos, args)
    @unpack env, K_h, Diss₀ = args.precomputed.turbconv
    gm = args.state
    en_dif = args.diffusive.turbconv.environment
    ρa₀ = gm.ρ * env.a
    return ρa₀ * (2 * K_h * en_dif.∇q_tot[3] * en_dif.∇q_tot[3])
end

function source(::GradProdSource{en_ρaθ_liq_q_tot_cv}, atmos, args)
    @unpack env, K_h, Diss₀ = args.precomputed.turbconv
    gm = args.state
    en_dif = args.diffusive.turbconv.environment
    ρa₀ = gm.ρ * env.a
    return ρa₀ * (2 * K_h * en_dif.∇θ_liq[3] * en_dif.∇q_tot[3])
end

function source(::BuoySource{up_ρaw{i}}, atmos, args) where {i}
    @unpack buoy = args.precomputed.turbconv
    up = args.state.turbconv.updraft
    return up[i].ρa * buoy.up[i]
end

function source(::PressSource{up_ρaw{i}}, atmos, args) where {i}
    @unpack dpdz = args.precomputed.turbconv
    up = args.state.turbconv.updraft
    return -up[i].ρa * dpdz[i]
end

function source!(m::EDMF, src::Vars, atmos, args)
    N_up = n_updrafts(atmos.turbconv)
    # Aliases:
    en_src = src.turbconv.environment
    up_src = src.turbconv.updraft
    tend = Source()
    @unroll_map(N_up) do i
        up_src[i].ρa = Σsources(eq_tends(up_ρa{i}(), atmos, tend), atmos, args)
        up_src[i].ρaw =
            Σsources(eq_tends(up_ρaw{i}(), atmos, tend), atmos, args)
        up_src[i].ρaθ_liq =
            Σsources(eq_tends(up_ρaθ_liq{i}(), atmos, tend), atmos, args)
        up_src[i].ρaq_tot =
            Σsources(eq_tends(up_ρaq_tot{i}(), atmos, tend), atmos, args)
    end
    en_src.ρatke = Σsources(eq_tends(en_ρatke(), atmos, tend), atmos, args)
    en_src.ρaθ_liq_cv =
        Σsources(eq_tends(en_ρaθ_liq_cv(), atmos, tend), atmos, args)
    en_src.ρaq_tot_cv =
        Σsources(eq_tends(en_ρaq_tot_cv(), atmos, tend), atmos, args)
    en_src.ρaθ_liq_q_tot_cv =
        Σsources(eq_tends(en_ρaθ_liq_q_tot_cv(), atmos, tend), atmos, args)
end;

function compute_ρa_up(atmos, state, aux)
    # Aliases:
    turbconv = atmos.turbconv
    gm = state
    up = state.turbconv.updraft
    N_up = n_updrafts(turbconv)
    a_min = turbconv.subdomains.a_min
    a_max = turbconv.subdomains.a_max
    # in future GCM implementations we need to think about grid mean advection
    ρa_up = vuntuple(N_up) do i
        gm.ρ * enforce_unit_bounds(up[i].ρa / gm.ρ, a_min, a_max)
    end
    return ρa_up
end

function flux(::Advect{up_ρa{i}}, atmos, args) where {i}
    @unpack state, aux = args
    @unpack ρa_up = args.precomputed.turbconv
    up = state.turbconv.updraft
    ẑ = vertical_unit_vector(atmos, aux)
    return fix_void_up(ρa_up[i], up[i].ρaw) * ẑ
end
function flux(::Advect{up_ρaw{i}}, atmos, args) where {i}
    @unpack state, aux = args
    @unpack ρa_up, w_up = args.precomputed.turbconv
    up = state.turbconv.updraft
    ẑ = vertical_unit_vector(atmos, aux)
    return fix_void_up(ρa_up[i], up[i].ρaw * w_up[i]) * ẑ

end
function flux(::Advect{up_ρaθ_liq{i}}, atmos, args) where {i}
    @unpack state, aux = args
    @unpack ρa_up, w_up = args.precomputed.turbconv
    up = state.turbconv.updraft
    ẑ = vertical_unit_vector(atmos, aux)
    return fix_void_up(ρa_up[i], w_up[i] * up[i].ρaθ_liq) * ẑ

end
function flux(::Advect{up_ρaq_tot{i}}, atmos, args) where {i}
    @unpack state, aux = args
    @unpack ρa_up, w_up = args.precomputed.turbconv
    up = state.turbconv.updraft
    ẑ = vertical_unit_vector(atmos, aux)
    return fix_void_up(ρa_up[i], w_up[i] * up[i].ρaq_tot) * ẑ

end

function flux(::Advect{en_ρatke}, atmos, args)
    @unpack state, aux = args
    @unpack env = args.precomputed.turbconv
    en = state.turbconv.environment
    ẑ = vertical_unit_vector(atmos, aux)
    return en.ρatke * env.w * ẑ
end
function flux(::Advect{en_ρaθ_liq_cv}, atmos, args)
    @unpack state, aux = args
    @unpack env = args.precomputed.turbconv
    en = state.turbconv.environment
    ẑ = vertical_unit_vector(atmos, aux)
    return en.ρaθ_liq_cv * env.w * ẑ
end
function flux(::Advect{en_ρaq_tot_cv}, atmos, args)
    @unpack state, aux = args
    @unpack env = args.precomputed.turbconv
    en = state.turbconv.environment
    ẑ = vertical_unit_vector(atmos, aux)
    return en.ρaq_tot_cv * env.w * ẑ
end
function flux(::Advect{en_ρaθ_liq_q_tot_cv}, atmos, args)
    @unpack state, aux = args
    @unpack env = args.precomputed.turbconv
    en = state.turbconv.environment
    ẑ = vertical_unit_vector(atmos, aux)
    return en.ρaθ_liq_q_tot_cv * env.w * ẑ
end

# # in the EDMF first order (advective) fluxes exist only
# in the grid mean (if <w> is nonzero) and the updrafts
function flux_first_order!(
    turbconv::EDMF{FT},
    atmos::AtmosModel{FT},
    flux::Grad,
    args,
) where {FT}
    # Aliases:
    up_flx = flux.turbconv.updraft
    en_flx = flux.turbconv.environment
    N_up = n_updrafts(turbconv)
    # in future GCM implementations we need to think about grid mean advection
    tend = Flux{FirstOrder}()

    @unroll_map(N_up) do i
        up_flx[i].ρa = Σfluxes(eq_tends(up_ρa{i}(), atmos, tend), atmos, args)
        up_flx[i].ρaw = Σfluxes(eq_tends(up_ρaw{i}(), atmos, tend), atmos, args)
        up_flx[i].ρaθ_liq =
            Σfluxes(eq_tends(up_ρaθ_liq{i}(), atmos, tend), atmos, args)
        up_flx[i].ρaq_tot =
            Σfluxes(eq_tends(up_ρaq_tot{i}(), atmos, tend), atmos, args)
    end
    en_flx.ρatke = Σfluxes(eq_tends(en_ρatke(), atmos, tend), atmos, args)
    en_flx.ρaθ_liq_cv =
        Σfluxes(eq_tends(en_ρaθ_liq_cv(), atmos, tend), atmos, args)
    en_flx.ρaq_tot_cv =
        Σfluxes(eq_tends(en_ρaq_tot_cv(), atmos, tend), atmos, args)
    en_flx.ρaθ_liq_q_tot_cv =
        Σfluxes(eq_tends(en_ρaθ_liq_q_tot_cv(), atmos, tend), atmos, args)
end;

function precompute(::EDMF, bl, args, ts, ::Flux{FirstOrder})
    @unpack state, aux = args
    FT = eltype(state)
    env = environment_vars(state, n_updrafts(bl.turbconv))
    ρa_up = compute_ρa_up(bl, state, aux)
    up = state.turbconv.updraft
    gm = state
    N_up = n_updrafts(bl.turbconv)
    ρ_inv = 1 / gm.ρ
    w_up = vuntuple(N_up) do i
        fix_void_up(ρa_up[i], up[i].ρaw / ρa_up[i])
    end

    θ_liq_up = vuntuple(N_up) do i
        fix_void_up(up[i].ρa, up[i].ρaθ_liq / up[i].ρa, liquid_ice_pottemp(ts))
    end
    a_up = vuntuple(N_up) do i
        fix_void_up(up[i].ρa, up[i].ρa * ρ_inv)
    end
    if !(bl.moisture isa DryModel)
        q_tot_up = vuntuple(N_up) do i
            fix_void_up(up[i].ρa, up[i].ρaq_tot / up[i].ρa, gm.moisture.ρq_tot)
        end
    else
        q_tot_up = vuntuple(i -> FT(0), N_up)
    end

    return (; env, a_up, q_tot_up, ρa_up, θ_liq_up, w_up)
end

function precompute(::EDMF, bl, args, ts, ::Flux{SecondOrder})
    @unpack state, aux, diffusive, t = args
    ts_gm = ts
    up = state.turbconv.updraft
    N_up = n_updrafts(bl.turbconv)
    env = environment_vars(state, N_up)
    ts_en = new_thermo_state_en(bl, bl.moisture, state, aux, ts_gm)
    ts_up = new_thermo_state_up(bl, bl.moisture, state, aux, ts_gm)

    buoy = compute_buoyancy(bl, state, env, ts_en, ts_up, aux.ref_state)

    E_dyn, Δ_dyn, E_trb = entr_detr(bl, state, aux, ts_up, ts_en, env, buoy)

    l_mix, ∂b∂z_env, Pr_t = mixing_length(
        bl,
        bl.turbconv.mix_len,
        args,
        Δ_dyn,
        E_trb,
        ts_gm,
        ts_en,
        env,
    )
    ρa_up = compute_ρa_up(bl, state, aux)

    en = state.turbconv.environment
    tke_en = enforce_positivity(en.ρatke) / env.a / state.ρ
    K_m = bl.turbconv.mix_len.c_m * l_mix * sqrt(tke_en)
    K_h = K_m / Pr_t
    ρaw_up = vuntuple(i -> up[i].ρaw, N_up)

    return (;
        env,
        ρa_up,
        ρaw_up,
        ts_en,
        ts_up,
        E_dyn,
        Δ_dyn,
        E_trb,
        l_mix,
        ∂b∂z_env,
        K_h,
        K_m,
        Pr_t,
    )
end

"""
    compute_buoyancy(
        bl::BalanceLaw,
        state::Vars,
        env::NamedTuple,
        ts_en::ThermodynamicState,
        ts_up,
        ref_state::Vars
    )

Compute buoyancies of subdomains
"""
function compute_buoyancy(
    bl::BalanceLaw,
    state::Vars,
    env::NamedTuple,
    ts_en::ThermodynamicState,
    ts_up,
    ref_state::Vars,
)
    FT = eltype(state)
    N_up = n_updrafts(bl.turbconv)
    _grav::FT = grav(bl.param_set)
    gm = state
    ρ_inv = 1 / gm.ρ
    buoyancy_en = -_grav * (air_density(ts_en) - ref_state.ρ) * ρ_inv
    up = state.turbconv.updraft

    a_up = vuntuple(N_up) do i
        fix_void_up(up[i].ρa, up[i].ρa * ρ_inv)
    end

    abs_buoyancy_up = vuntuple(N_up) do i
        -_grav * (air_density(ts_up[i]) - ref_state.ρ) * ρ_inv
    end
    b_gm = grid_mean_b(env, a_up, N_up, abs_buoyancy_up, buoyancy_en)

    # remove the gm_b from all subdomains
    buoyancy_up = vuntuple(N_up) do i
        abs_buoyancy_up[i] - b_gm
    end

    buoyancy_en -= b_gm
    return (; up = buoyancy_up, en = buoyancy_en)
end

function precompute(::EDMF, bl, args, ts, ::Source)
    @unpack state, aux, diffusive, t = args
    ts_gm = ts
    gm = state
    up = state.turbconv.updraft
    N_up = n_updrafts(bl.turbconv)
    # Get environment variables
    env = environment_vars(state, N_up)
    # Recover thermo states
    ts_en = new_thermo_state_en(bl, bl.moisture, state, aux, ts_gm)
    ts_up = new_thermo_state_up(bl, bl.moisture, state, aux, ts_gm)
    ρa_up = compute_ρa_up(bl, state, aux)

    buoy = compute_buoyancy(bl, state, env, ts_en, ts_up, aux.ref_state)
    E_dyn, Δ_dyn, E_trb = entr_detr(bl, state, aux, ts_up, ts_en, env, buoy)

    dpdz = perturbation_pressure(bl, args, env, buoy)

    l_mix, ∂b∂z_env, Pr_t = mixing_length(
        bl,
        bl.turbconv.mix_len,
        args,
        Δ_dyn,
        E_trb,
        ts_gm,
        ts_en,
        env,
    )

    w_up = vuntuple(N_up) do i
        fix_void_up(ρa_up[i], up[i].ρaw / ρa_up[i])
    end

    en = state.turbconv.environment
    tke_en = enforce_positivity(en.ρatke) / env.a / state.ρ
    K_m = bl.turbconv.mix_len.c_m * l_mix * sqrt(tke_en)
    K_h = K_m / Pr_t
    Diss₀ = bl.turbconv.mix_len.c_d * sqrt(tke_en) / l_mix

    return (;
        env,
        Diss₀,
        buoy,
        K_m,
        K_h,
        ρa_up,
        w_up,
        ts_en,
        ts_up,
        E_dyn,
        Δ_dyn,
        E_trb,
        dpdz,
        l_mix,
        ∂b∂z_env,
        Pr_t,
    )
end

function flux(::SGSFlux{Energy}, atmos, args)
    @unpack state, aux, diffusive = args
    @unpack env, K_h, ρa_up, ρaw_up, ts_up = args.precomputed.turbconv
    FT = eltype(state)
    _grav::FT = grav(atmos.param_set)
    z = altitude(atmos, aux)
    en_dif = diffusive.turbconv.environment
    up = state.turbconv.updraft
    gm = state
    ρ_inv = 1 / gm.ρ
    N_up = n_updrafts(atmos.turbconv)
    ρu_gm_tup = Tuple(gm.ρu)

    # TODO: Consider turbulent contribution:
    e_kin =
        FT(1 // 2) *
        ((gm.ρu[1] * ρ_inv)^2 + (gm.ρu[2] * ρ_inv)^2 + (gm.ρu[3] * ρ_inv)^2)
    e_tot_up = ntuple(i -> total_energy(e_kin[i], _grav * z, ts_up[i]), N_up)

    massflux_e = sum(
        ntuple(N_up) do i
            fix_void_up(
                ρa_up[i],
                ρa_up[i] *
                (gm.ρe * ρ_inv - e_tot_up[i]) *
                (gm.ρu[3] * ρ_inv - ρaw_up[i] / ρa_up[i]),
            )
        end,
    )
    ρe_sgs_flux = -gm.ρ * env.a * K_h * en_dif.∇e[3] + massflux_e
    return SVector{3, FT}(0, 0, ρe_sgs_flux)
end

function flux(::SGSFlux{TotalMoisture}, atmos, args)
    @unpack state, diffusive = args
    @unpack env, K_h, ρa_up, ρaw_up = args.precomputed.turbconv
    FT = eltype(state)
    en_dif = diffusive.turbconv.environment
    up = state.turbconv.updraft
    gm = state
    ρ_inv = 1 / gm.ρ
    N_up = n_updrafts(atmos.turbconv)
    ρq_tot = atmos.moisture isa DryModel ? FT(0) : gm.moisture.ρq_tot
    ρaq_tot_up = vuntuple(i -> up[i].ρaq_tot, N_up)

    ρu_gm_tup = Tuple(gm.ρu)

    massflux_q_tot = sum(
        ntuple(N_up) do i
            fix_void_up(
                ρa_up[i],
                ρa_up[i] *
                (ρq_tot * ρ_inv - ρaq_tot_up[i] / ρa_up[i]) *
                (ρu_gm_tup[3] * ρ_inv - ρaw_up[i] / ρa_up[i]),
            )
        end,
    )
    ρq_tot_sgs_flux = -gm.ρ * env.a * K_h * en_dif.∇q_tot[3] + massflux_q_tot
    return SVector{3, FT}(0, 0, ρq_tot_sgs_flux)
end

function flux(::SGSFlux{Momentum}, atmos, args)
    @unpack state, diffusive = args
    @unpack env, K_m, ρa_up, ρaw_up = args.precomputed.turbconv
    FT = eltype(state)
    en_dif = diffusive.turbconv.environment
    gm_dif = diffusive.turbconv
    up = state.turbconv.updraft
    gm = state
    ρ_inv = 1 / gm.ρ
    N_up = n_updrafts(atmos.turbconv)

    ρu_gm_tup = Tuple(gm.ρu)

    massflux_w = sum(
        ntuple(N_up) do i
            fix_void_up(
                ρa_up[i],
                ρa_up[i] *
                (ρu_gm_tup[3] * ρ_inv - ρaw_up[i] / ρa_up[i]) *
                (ρu_gm_tup[3] * ρ_inv - ρaw_up[i] / ρa_up[i]),
            )
        end,
    )
    ρw_sgs_flux = -gm.ρ * env.a * K_m * en_dif.∇w[3] + massflux_w
    ρu_sgs_flux = -gm.ρ * env.a * K_m * gm_dif.∇u[3]
    ρv_sgs_flux = -gm.ρ * env.a * K_m * gm_dif.∇v[3]
    return SMatrix{3, 3, FT, 9}(
        0,
        0,
        ρu_sgs_flux,
        0,
        0,
        ρv_sgs_flux,
        0,
        0,
        ρw_sgs_flux,
    )
end

function flux(::Diffusion{en_ρaθ_liq_cv}, atmos, args)
    @unpack state, aux, diffusive = args
    @unpack env, l_mix, Pr_t, K_h = args.precomputed.turbconv
    en_dif = diffusive.turbconv.environment
    gm = state
    ẑ = vertical_unit_vector(atmos, aux)
    return -gm.ρ * env.a * K_h * en_dif.∇θ_liq_cv[3] * ẑ
end
function flux(::Diffusion{en_ρaq_tot_cv}, atmos, args)
    @unpack state, aux, diffusive = args
    @unpack env, l_mix, Pr_t, K_h = args.precomputed.turbconv
    en_dif = diffusive.turbconv.environment
    gm = state
    ẑ = vertical_unit_vector(atmos, aux)
    return -gm.ρ * env.a * K_h * en_dif.∇q_tot_cv[3] * ẑ
end
function flux(::Diffusion{en_ρaθ_liq_q_tot_cv}, atmos, args)
    @unpack state, aux, diffusive = args
    @unpack env, l_mix, Pr_t, K_h = args.precomputed.turbconv
    en_dif = diffusive.turbconv.environment
    gm = state
    ẑ = vertical_unit_vector(atmos, aux)
    return -gm.ρ * env.a * K_h * en_dif.∇θ_liq_q_tot_cv[3] * ẑ
end
function flux(::Diffusion{en_ρatke}, atmos, args)
    @unpack state, aux, diffusive = args
    @unpack env, K_m = args.precomputed.turbconv
    gm = state
    en_dif = diffusive.turbconv.environment
    ẑ = vertical_unit_vector(atmos, aux)
    return -gm.ρ * env.a * K_m * en_dif.∇tke[3] * ẑ
end

function flux_second_order!(
    turbconv::EDMF{FT},
    flux::Grad,
    atmos::AtmosModel{FT},
    args,
) where {FT}

    # Aliases:
    en_flx = flux.turbconv.environment
    flux_pad = SVector(1, 1, 1)
    # in future GCM implementations we need to think about grid mean advection
    tend = Flux{SecondOrder}()
    en_flx.ρatke =
        Σfluxes(eq_tends(en_ρatke(), atmos, tend), atmos, args) .* flux_pad
    # in the EDMF second order (diffusive) fluxes
    # exist only in the grid mean and the environment
    en_flx.ρaθ_liq_cv =
        Σfluxes(eq_tends(en_ρaθ_liq_cv(), atmos, tend), atmos, args) .* flux_pad
    en_flx.ρaq_tot_cv =
        Σfluxes(eq_tends(en_ρaq_tot_cv(), atmos, tend), atmos, args) .* flux_pad
    en_flx.ρaθ_liq_q_tot_cv =
        Σfluxes(eq_tends(en_ρaθ_liq_q_tot_cv(), atmos, tend), atmos, args) .*
        flux_pad
end;

# First order boundary conditions
function turbconv_boundary_state!(
    nf,
    bc::EDMFBottomBC,
    m::AtmosModel{FT},
    state⁺::Vars,
    aux⁺::Vars,
    n⁻,
    state⁻::Vars,
    aux⁻::Vars,
    t,
    state_int::Vars,
    aux_int::Vars,
) where {FT}

    turbconv = m.turbconv
    N_up = n_updrafts(turbconv)
    up⁺ = state⁺.turbconv.updraft
    en⁺ = state⁺.turbconv.environment
    gm⁻ = state⁻
    gm_a⁻ = aux⁻

    zLL = altitude(m, aux_int)
    a_up_surf,
    θ_liq_up_surf,
    q_tot_up_surf,
    θ_liq_cv,
    q_tot_cv,
    θ_liq_q_tot_cv,
    tke =
        subdomain_surface_values(turbconv.surface, turbconv, m, gm⁻, gm_a⁻, zLL)

    @unroll_map(N_up) do i
        up⁺[i].ρa = a_up_surf[i] * gm⁻.ρ
        up⁺[i].ρaθ_liq = up⁺[i].ρa * θ_liq_up_surf[i]
        up⁺[i].ρaq_tot = up⁺[i].ρa * q_tot_up_surf[i]
    end
<<<<<<< HEAD
    w_up_surf =
        updraft_surface_w(turbconv.surface, turbconv, m, gm⁻, gm_a⁻, zLL)
    @unroll_map(N_up) do i
        up⁺[i].ρaw = a_up_surf[i] * gm⁻.ρ * w_up_surf[i]
    end

    a_en = FT(1) - sum(a_up_surf)
=======
    a_en = environment_area(gm⁻, N_up)
>>>>>>> aae27959
    en⁺.ρatke = gm⁻.ρ * a_en * tke
    en⁺.ρaθ_liq_cv = gm⁻.ρ * a_en * θ_liq_cv
    en⁺.ρaq_tot_cv = gm⁻.ρ * a_en * q_tot_cv
    en⁺.ρaθ_liq_q_tot_cv = gm⁻.ρ * a_en * θ_liq_q_tot_cv
end;
function turbconv_boundary_state!(
    nf,
    bc::EDMFTopBC,
    m::AtmosModel{FT},
    state⁺::Vars,
    aux⁺::Vars,
    n⁻,
    state⁻::Vars,
    aux⁻::Vars,
    t,
    state_int::Vars,
    aux_int::Vars,
) where {FT}
    nothing
end;


# The boundary conditions for second-order unknowns
function turbconv_normal_boundary_flux_second_order!(
    nf,
    bc::EDMFBottomBC,
    m::AtmosModel{FT},
    fluxᵀn::Vars,
    n⁻,
    state⁻::Vars,
    diff⁻::Vars,
    hyperdiff⁻::Vars,
    aux⁻::Vars,
    state⁺::Vars,
    diff⁺::Vars,
    hyperdiff⁺::Vars,
    aux⁺::Vars,
    t,
    _...,
) where {FT}
    nothing
end;
function turbconv_normal_boundary_flux_second_order!(
    nf,
    bc::EDMFTopBC,
    m::AtmosModel{FT},
    fluxᵀn::Vars,
    n⁻,
    state⁻::Vars,
    diff⁻::Vars,
    hyperdiff⁻::Vars,
    aux⁻::Vars,
    state⁺::Vars,
    diff⁺::Vars,
    hyperdiff⁺::Vars,
    aux⁺::Vars,
    t,
    _...,
) where {FT}
    turbconv = m.turbconv
    N_up = n_updrafts(turbconv)
    up_flx = fluxᵀn.turbconv.updraft
    en_flx = fluxᵀn.turbconv.environment
    # @unroll_map(N_up) do i
    #     up_flx[i].ρaw = -n⁻ * FT(0)
    #     up_flx[i].ρa = -n⁻ * FT(0)
    #     up_flx[i].ρaθ_liq = -n⁻ * FT(0)
    #     up_flx[i].ρaq_tot = -n⁻ * FT(0)
    # end
    # en_flx.∇tke = -n⁻ * FT(0)
    # en_flx.∇e_int_cv = -n⁻ * FT(0)
    # en_flx.∇q_tot_cv = -n⁻ * FT(0)
    # en_flx.∇e_int_q_tot_cv = -n⁻ * FT(0)

end;<|MERGE_RESOLUTION|>--- conflicted
+++ resolved
@@ -1164,17 +1164,15 @@
         up⁺[i].ρaθ_liq = up⁺[i].ρa * θ_liq_up_surf[i]
         up⁺[i].ρaq_tot = up⁺[i].ρa * q_tot_up_surf[i]
     end
-<<<<<<< HEAD
     w_up_surf =
         updraft_surface_w(turbconv.surface, turbconv, m, gm⁻, gm_a⁻, zLL)
     @unroll_map(N_up) do i
         up⁺[i].ρaw = a_up_surf[i] * gm⁻.ρ * w_up_surf[i]
     end
 
-    a_en = FT(1) - sum(a_up_surf)
-=======
+    # a_en = FT(1) - sum(a_up_surf)
     a_en = environment_area(gm⁻, N_up)
->>>>>>> aae27959
+
     en⁺.ρatke = gm⁻.ρ * a_en * tke
     en⁺.ρaθ_liq_cv = gm⁻.ρ * a_en * θ_liq_cv
     en⁺.ρaq_tot_cv = gm⁻.ρ * a_en * q_tot_cv
