--- conflicted
+++ resolved
@@ -409,15 +409,11 @@
     env = environment_vars(state, aux, N_up)
 
     @unroll_map(N_up) do i
-<<<<<<< HEAD
         up_tf[i].ρa = up[i].ρa
         up_tf[i].ρaw = up[i].ρaw
         up_tf[i].ρaθ_liq = up[i].ρaθ_liq
         up_tf[i].ρaq_tot = up[i].ρaq_tot
-        up_tf[i].w = up[i].ρaw / up[i].ρa
-=======
         up_tf[i].w = fix_void_up(up[i].ρa, up[i].ρaw / up[i].ρa)
->>>>>>> f4a27c52
     end
     _grav::FT = grav(m.param_set)
 
