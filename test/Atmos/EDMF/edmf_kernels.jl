--- conflicted
+++ resolved
@@ -244,7 +244,6 @@
         up_aux[i].Δ_dyn = Δ_dyn[i]
         up_aux[i].E_trb = E_trb[i]
     end
-<<<<<<< HEAD
     # normQ = (up_aux[1].buoyancy*up_aux[1].a*up_aux[1].θ_liq
     #         *up_aux[1].q_tot*up_aux[1].w*en_aux.buoyancy
     #         *up_aux[1].E_dyn*up_aux[1].Δ_dyn*up_aux[1].E_trb)
@@ -265,28 +264,6 @@
     #         @show var, getproperty(state, var)
     #     end
     # end
-=======
-    normQ = (up_aux[1].buoyancy*up_aux[1].a*up_aux[1].θ_liq
-            *up_aux[1].q_tot*up_aux[1].w*en_aux.buoyancy
-            *up_aux[1].E_dyn*up_aux[1].Δ_dyn*up_aux[1].E_trb)
-    if isnan(normQ)
-        println("=========================== 251")
-        @show(up_aux[1].buoyancy*up_aux[1].a)
-        @show(up_aux[1].θ_liq)
-        @show(up_aux[1].q_tot)
-        @show(up_aux[1].w)
-        @show(en_aux.buoyancy)
-        @show(up_aux[1].E_dyn)
-        @show(up_aux[1].Δ_dyn)
-        @show(up_aux[1].E_trb)
-        st = vars_state(m, Prognostic(), eltype(state))
-        ftc = flattened_tup_chain(st)
-        for i in 1:varsize(st)
-            var = ftc[i]
-            @show var, getproperty(state, var)
-        end
-    end
->>>>>>> 15df7152
 end;
 
 function compute_gradient_argument!(
@@ -338,7 +315,6 @@
     e_kin = FT(1 // 2) * ((gm.ρu[1] * ρ_inv)^2 + (gm.ρu[2] * ρ_inv)^2 + env.w^2)
     en_tf.e = total_energy(e_kin, _grav * z, ts.en)
 
-<<<<<<< HEAD
     # normQ = (en_tf.θ_liq_cv*en_tf.q_tot_cv*en_tf.θ_liq_q_tot_cv)
     # if isnan(normQ)
     #     println("=========================== 311")
@@ -352,21 +328,6 @@
     #         @show var, getproperty(state, var)
     #     end
     # end
-=======
-    normQ = (en_tf.θ_liq_cv*en_tf.q_tot_cv*en_tf.θ_liq_q_tot_cv)
-    if isnan(normQ)
-        println("=========================== 311")
-        @show(en_tf.θ_liq_cv)
-        @show(en_tf.q_tot_cv)
-        @show(en_tf.θ_liq_q_tot_cv)
-        st = vars_state(m, Prognostic(), eltype(state))
-        ftc = flattened_tup_chain(st)
-        for i in 1:varsize(st)
-            var = ftc[i]
-            @show var, getproperty(state, var)
-        end
-    end
->>>>>>> 15df7152
 end;
 
 function compute_gradient_flux!(
@@ -379,10 +340,6 @@
     t::Real,
 ) where {FT}
     N_up = n_updrafts(turbconv)
-<<<<<<< HEAD
-=======
-    # println("===========================in compute_gradient_flux =================")
->>>>>>> 15df7152
     # Aliases:
     gm = state
     up_dif = diffusive.turbconv.updraft
@@ -411,7 +368,6 @@
 
     tc_dif.S² = ∇transform.u[3, 1]^2 + ∇transform.u[3, 2]^2 + en_dif.∇w[3]^2
 
-<<<<<<< HEAD
     # normQ = (en_dif.∇tke[3].*en_dif.∇θ_liq_cv[3].*en_dif.∇q_tot_cv[3].*en_dif.∇θ_liq_q_tot_cv[3])
     # if isnan(normQ)
     #     println("=========================== 362")
@@ -426,22 +382,6 @@
     #         @show var, getproperty(state, var)
     #     end
     # end
-=======
-    normQ = (en_dif.∇tke[3].*en_dif.∇θ_liq_cv[3].*en_dif.∇q_tot_cv[3].*en_dif.∇θ_liq_q_tot_cv[3])
-    if isnan(normQ)
-        println("=========================== 362")
-        @show(en_dif.∇tke[3])
-        @show(en_dif.∇θ_liq_cv[3])
-        @show(en_dif.∇q_tot_cv[3])
-        @show(en_dif.∇θ_liq_q_tot_cv[3])
-        st = vars_state(m, Prognostic(), eltype(state))
-        ftc = flattened_tup_chain(st)
-        for i in 1:varsize(st)
-            var = ftc[i]
-            @show var, getproperty(state, var)
-        end
-    end
->>>>>>> 15df7152
 end;
 
 struct TurbconvSource <: AbstractSource end
@@ -614,7 +554,6 @@
             K_eddy * en_dif.∇θ_liq[3] * en_dif.∇q_tot[3] -
             Diss₀ * en.ρaθ_liq_q_tot_cv
         )
-<<<<<<< HEAD
     # println("=========================== 557")
     # @show(en_src.ρatke)
     # normQ = (en_src.ρatke*en_src.ρaθ_liq_cv*en_src.ρaq_tot_cv
@@ -637,30 +576,6 @@
     #         @show var, getproperty(state, var)
     #     end
     # end
-=======
-    println("=========================== 557")
-    # @show(en_src.ρatke)
-    normQ = (en_src.ρatke*en_src.ρaθ_liq_cv*en_src.ρaq_tot_cv
-        *en_src.ρaθ_liq_q_tot_cv*up_src[1].ρa*up_src[1].ρaw
-        *up_src[1].ρaθ_liq*up_src[1].ρaq_tot)
-    if isnan(normQ)
-        println("=========================== 543")
-        @show(en_src.ρatke)
-        @show(en_src.ρaθ_liq_cv)
-        @show(en_src.ρaq_tot_cv)
-        @show(en_src.ρaθ_liq_q_tot_cv)
-        @show(up_src[1].ρa)
-        @show(up_src[1].ρaw)
-        @show(up_src[1].ρaθ_liq)
-        @show(up_src[1].ρaq_tot)
-        st = vars_state(m, Prognostic(), eltype(state))
-        ftc = flattened_tup_chain(st)
-        for i in 1:varsize(st)
-            var = ftc[i]
-            @show var, getproperty(state, var)
-        end
-    end
->>>>>>> 15df7152
     # covariance microphysics sources should be applied here
 end;
 
@@ -708,7 +623,6 @@
     # println("============621")
     # @show(en_flx.ρatke)
 
-<<<<<<< HEAD
     # normQ = (up_flx[1].ρa[3]*up_flx[1].ρaw[3]*up_flx[1].ρaθ_liq[3]*up_flx[1].ρaq_tot[3]*
     #     en_flx.ρatke[3]*en_flx.ρaθ_liq_cv[3]*en_flx.ρaq_tot_cv[3]*en_flx.ρaθ_liq_q_tot_cv[3])
     # if isnan(normQ)
@@ -720,19 +634,6 @@
     #         @show var, getproperty(state, var)
     #     end
     # end
-=======
-    normQ = (up_flx[1].ρa[3]*up_flx[1].ρaw[3]*up_flx[1].ρaθ_liq[3]*up_flx[1].ρaq_tot[3]*
-        en_flx.ρatke[3]*en_flx.ρaθ_liq_cv[3]*en_flx.ρaq_tot_cv[3]*en_flx.ρaθ_liq_q_tot_cv[3])
-    if isnan(normQ)
-        println("=========================== 589")
-        st = vars_state(m, Prognostic(), eltype(state))
-        ftc = flattened_tup_chain(st)
-        for i in 1:varsize(st)
-            var = ftc[i]
-            @show var, getproperty(state, var)
-        end
-    end
->>>>>>> 15df7152
 end;
 
 # in the EDMF second order (diffusive) fluxes
@@ -854,7 +755,6 @@
     en_flx.ρaq_tot_cv = -gm.ρ * env.a * K_eddy * en_dif.∇q_tot_cv[3] * ẑ
     en_flx.ρaθ_liq_q_tot_cv =
         -gm.ρ * env.a * K_eddy * en_dif.∇θ_liq_q_tot_cv[3] * ẑ
-<<<<<<< HEAD
     # if en_flx.ρaθ_liq_q_tot_cv[3]<-FT(2500)
     #     println("============755")
     #     @show(en_flx.ρatke)
@@ -890,43 +790,6 @@
     #         @show var, getproperty(state, var)
     #     end
     # end
-=======
-    if en_flx.ρaθ_liq_q_tot_cv[3]<-FT(2500)
-        println("============755")
-        @show(en_flx.ρatke)
-        @show(gm.ρ)
-        @show(env.a)
-        @show(K_eddy)
-        @show(en_dif.∇θ_liq_q_tot_cv[3])
-        @show(ẑ)
-    end
-    # if isnan(en_flx.ρaθ_liq_q_tot_cv[3])
-    normQ = (en_flx.ρatke[3]*en_flx.ρaθ_liq_cv[3]*en_flx.ρaq_tot_cv[3]*en_flx.ρaθ_liq_q_tot_cv[3])
-    normQ1 = (en_flx.ρaθ_liq_cv[3]*en_flx.ρaq_tot_cv[3]*en_flx.ρaθ_liq_q_tot_cv[3])
-    normQ2 = (en_flx.ρatke[3])
-    normQ3 = (en_flx.ρatke[3]*en_flx.ρaθ_liq_cv[3]*en_flx.ρaθ_liq_q_tot_cv[3])
-    if isnan(normQ)
-        println("=========================== 745")
-        z = altitude(m, aux)
-        @show(z)
-        @show(gm.ρ)
-        @show(en.ρatke)
-        @show(tke_en)
-        @show(en_flx.ρatke)
-        @show(en_flx.ρaθ_liq_cv)
-        @show(en_flx.ρaq_tot_cv)
-        @show(en_flx.ρaθ_liq_q_tot_cv)
-        @show(K_eddy)
-        @show(l_mix)
-        @show(env.a)
-        st = vars_state(m, Prognostic(), eltype(state))
-        ftc = flattened_tup_chain(st)
-        for i in 1:varsize(st)
-            var = ftc[i]
-            @show var, getproperty(state, var)
-        end
-    end
->>>>>>> 15df7152
     # en_flx.ρatke = FT(0) * ẑ
 end;
 
@@ -982,7 +845,6 @@
         en.ρaθ_liq_q_tot_cv = gm.ρ * a_en * θ_liq_q_tot_cv
     end
     validate_variables(m, state⁺, aux, "turbconv_boundary_state! (state⁺)")
-<<<<<<< HEAD
     # normQ = (en.ρatke*en.ρaθ_liq_cv*en.ρaq_tot_cv*en.ρaθ_liq_q_tot_cv)
     # if isnan(normQ)
     #     println("=========================== 788")
@@ -997,22 +859,6 @@
     #         @show var, getproperty(state, var)
     #     end
     # end
-=======
-    normQ = (en.ρatke*en.ρaθ_liq_cv*en.ρaq_tot_cv*en.ρaθ_liq_q_tot_cv)
-    if isnan(normQ)
-        println("=========================== 788")
-        @show(en.ρatke)
-        @show(en.ρaθ_liq_cv)
-        @show(en.ρaq_tot_cv)
-        @show(en.ρaθ_liq_q_tot_cv)
-        st = vars_state(m, Prognostic(), eltype(state))
-        ftc = flattened_tup_chain(st)
-        for i in 1:varsize(st)
-            var = ftc[i]
-            @show var, getproperty(state, var)
-        end
-    end
->>>>>>> 15df7152
 end;
 
 # The boundary conditions for second-order unknowns
