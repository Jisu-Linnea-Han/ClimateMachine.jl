using JLD2, FileIO
using ClimateMachine
ClimateMachine.init(;
    parse_clargs = true,
    output_dir = get(ENV, "CLIMATEMACHINE_SETTINGS_OUTPUT_DIR", "output"),
    fix_rng_seed = true,
)
using ClimateMachine.SingleStackUtils
using ClimateMachine.Checkpoint
using ClimateMachine.BalanceLaws: vars_state
import ClimateMachine.BalanceLaws: projection
import ClimateMachine.DGMethods
using ClimateMachine.Atmos
const clima_dir = dirname(dirname(pathof(ClimateMachine)));
import CLIMAParameters

include(joinpath(clima_dir, "experiments", "AtmosLES", "stable_bl_model.jl"))
include("edmf_model.jl")
include("edmf_kernels.jl")

projection(
    ::AtmosModel,
    ::TendencyDef{Flux{O}, PV},
    x,
) where {O, PV <: Momentum} =
    x .* SArray{Tuple{3, 3}}(1, 1, 1, 1, 1, 1, 0, 0, 0)

projection(::AtmosModel, ::TendencyDef{Source, PV}, x) where {PV <: Momentum} =
    x .* SVector(1, 1, 0)

# CLIMAParameters.Planet.T_surf_ref(::EarthParameterSet) = 290.0 # default
CLIMAParameters.Planet.T_surf_ref(::EarthParameterSet) = 265

"""
    init_state_prognostic!(
            turbconv::EDMF{FT},
            m::AtmosModel{FT},
            state::Vars,
            aux::Vars,
            localgeo,
            t::Real,
        ) where {FT}

Initialize EDMF state variables.
This method is only called at `t=0`.
"""
function init_state_prognostic!(
    turbconv::EDMF{FT},
    m::AtmosModel{FT},
    state::Vars,
    aux::Vars,
    localgeo,
    t::Real,
) where {FT}
    # Aliases:
    gm = state
    en = state.turbconv.environment
    up = state.turbconv.updraft
    N_up = n_updrafts(turbconv)
    # GCM setting - Initialize the grid mean profiles of prognostic variables (ρ,e_int,q_tot,u,v,w)
    z = altitude(m, aux)

    # SCM setting - need to have separate cases coded and called from a folder - see what LES does
    # a thermo state is used here to convert the input θ to e_int profile
    e_int = internal_energy(m, state, aux)

    ts = PhaseDry(m.param_set, e_int, state.ρ)
    T = air_temperature(ts)
    p = air_pressure(ts)
    q = PhasePartition(ts)
    θ_liq = liquid_ice_pottemp(ts)

    a_min = turbconv.subdomains.a_min
    @unroll_map(N_up) do i
        up[i].ρa = gm.ρ * a_min
        up[i].ρaw = gm.ρu[3] * a_min
        up[i].ρaθ_liq = gm.ρ * a_min * θ_liq
        up[i].ρaq_tot = FT(0)
    end

    # initialize environment covariance with zero for now
    if z <= FT(250)
        en.ρatke =
            gm.ρ *
            FT(0.4) *
            FT(1 - z / 250.0) *
            FT(1 - z / 250.0) *
            FT(1 - z / 250.0)
        en.ρaθ_liq_cv =
            gm.ρ *
            FT(0.4) *
            FT(1 - z / 250.0) *
            FT(1 - z / 250.0) *
            FT(1 - z / 250.0)
    else
        en.ρatke = FT(0)
        en.ρaθ_liq_cv = FT(0)
    end
    en.ρaq_tot_cv = FT(0)
    en.ρaθ_liq_q_tot_cv = FT(0)
    return nothing
end;

function main(::Type{FT}) where {FT}
    # add a command line argument to specify the kind of surface flux
    # TODO: this will move to the future namelist functionality
    sbl_args = ArgParseSettings(autofix_names = true)
    add_arg_group!(sbl_args, "StableBoundaryLayer")
    @add_arg_table! sbl_args begin
        "--surface-flux"
        help = "specify surface flux for energy and moisture"
        metavar = "prescribed|bulk|custom_sbl"
        arg_type = String
        default = "custom_sbl"
    end

    cl_args = ClimateMachine.init(parse_clargs = true, custom_clargs = sbl_args)

    surface_flux = cl_args["surface_flux"]

    # DG polynomial order
    N = 4
    nelem_vert = 20

    # Prescribe domain parameters
    zmax = FT(400)

    t0 = FT(0)

    # Simulation time
<<<<<<< HEAD
    timeend = FT(1800 * 2)
    CFLmax = FT(100)
=======
    timeend = FT(360)
    CFLmax = FT(10)
>>>>>>> 0c09c596

    config_type = SingleStackConfigType

    ode_solver_type = ClimateMachine.ExplicitSolverType(
        solver_method = LSRK144NiegemannDiehlBusch,
    )

    N_updrafts = 1
    N_quad = 3
    # turbconv = NoTurbConv()
    turbconv = EDMF(FT, N_updrafts, N_quad)
    # compressibility = Compressible()
    compressibility = Anelastic1D()

    model = stable_bl_model(
        FT,
        config_type,
        zmax,
        surface_flux;
        turbulence = ConstantKinematicViscosity(FT(0)),
        turbconv = turbconv,
        compressibility = compressibility,
    )

    # Assemble configuration
    driver_config = ClimateMachine.SingleStackConfiguration(
        "SBL_EDMF_INCOMPRESS",
        N,
        nelem_vert,
        zmax,
        param_set,
        model;
        hmax = FT(40),
        solver_type = ode_solver_type,
    )

    solver_config = ClimateMachine.SolverConfiguration(
        t0,
        timeend,
        driver_config,
        init_on_cpu = true,
        Courant_number = CFLmax,
        # fixed_number_of_steps = 120
    )

    # --- Zero-out horizontal variations:
    vsp = vars_state(model, Prognostic(), FT)
    horizontally_average!(
        driver_config.grid,
        solver_config.Q,
        varsindex(vsp, :turbconv),
    )
    horizontally_average!(
        driver_config.grid,
        solver_config.Q,
        varsindex(vsp, :energy, :ρe),
    )
    vsa = vars_state(model, Auxiliary(), FT)
    horizontally_average!(
        driver_config.grid,
        solver_config.dg.state_auxiliary,
        varsindex(vsa, :turbconv),
    )
    # ---

    dgn_config = config_diagnostics(driver_config)

    # boyd vandeven filter
    cb_boyd = GenericCallbacks.EveryXSimulationSteps(1) do
        Filters.apply!(
            solver_config.Q,
            ("energy.ρe",),
            solver_config.dg.grid,
            BoydVandevenFilter(
                solver_config.dg.grid,
                1, #default=0
                4, #default=32
            ),
        )
        nothing
    end

    diag_arr = [single_stack_diagnostics(solver_config)]
    time_data = FT[0]

    # Define the number of outputs from `t0` to `timeend`
    n_outputs = 5
    # This equates to exports every ceil(Int, timeend/n_outputs) time-step:
    every_x_simulation_time = ceil(Int, timeend / n_outputs)

    cb_data_vs_time =
        GenericCallbacks.EveryXSimulationTime(every_x_simulation_time) do
            diag_vs_z = single_stack_diagnostics(solver_config)

            nstep = getsteps(solver_config.solver)

            push!(diag_arr, diag_vs_z)
            push!(time_data, gettime(solver_config.solver))
            nothing
        end

    # Mass tendencies = 0 for Anelastic1D model,
    # so mass should be completely conserved:
    check_cons =
        (ClimateMachine.ConservationCheck("ρ", "3000steps", FT(0.00000001)),)

    cb_print_step = GenericCallbacks.EveryXSimulationSteps(100) do
        @show getsteps(solver_config.solver)
        nothing
    end

    result = ClimateMachine.invoke!(
        solver_config;
        diagnostics_config = dgn_config,
        check_cons = check_cons,
        user_callbacks = (cb_boyd, cb_data_vs_time, cb_print_step),
        check_euclidean_distance = true,
    )

    diag_vs_z = single_stack_diagnostics(solver_config)
    push!(diag_arr, diag_vs_z)
    push!(time_data, gettime(solver_config.solver))

    return solver_config, diag_arr, time_data
end

solver_config, diag_arr, time_data = main(Float64)

nothing<|MERGE_RESOLUTION|>--- conflicted
+++ resolved
@@ -128,13 +128,9 @@
     t0 = FT(0)
 
     # Simulation time
-<<<<<<< HEAD
+
     timeend = FT(1800 * 2)
     CFLmax = FT(100)
-=======
-    timeend = FT(360)
-    CFLmax = FT(10)
->>>>>>> 0c09c596
 
     config_type = SingleStackConfigType
 
