using Test
<<<<<<< HEAD
using CLIMA.Microphysics
using CLIMA.MicrophysicsParameters
using CLIMA.MoistThermodynamics
using CLIMA.PlanetParameters: R_d, molmass_ratio, grav
=======
using ClimateMachine.Microphysics
using ClimateMachine.MoistThermodynamics

using CLIMAParameters
using CLIMAParameters.Planet: ρ_cloud_liq, R_v, grav, R_d, molmass_ratio
using CLIMAParameters.Atmos.Microphysics: τ_cond_evap, τ_acnv, q_liq_threshold

struct EarthParameterSet <: AbstractEarthParameterSet end
const param_set = EarthParameterSet()
>>>>>>> 457db8c0

@testset "RainDropFallSpeed" begin
    # two typical rain drop sizes
    r_small = 0.5 * 1e-3
    r_big = 3.5 * 1e-3

    # example atmospheric conditions
    p_range = [1013.0, 900.0, 800.0, 700.0, 600.0, 500.0] .* 100
    T_range = [20.0, 20.0, 15.0, 10.0, 0.0, -10.0] .+ 273.15
    ρ_range = p_range ./ R_d ./ T_range

    # previousely calculated terminal velocity values
    ref_term_vel_small = [4.44, 4.71, 4.96, 5.25, 5.57, 5.99]
    ref_term_vel_big = [11.75, 12.47, 13.11, 13.90, 14.74, 15.85]

    for idx in range(Int(1), stop = Int(6))
        vc = terminal_velocity_single_drop_coeff(ρ_range[idx])

        term_vel_small = vc .* sqrt(r_small .* grav)
        term_vel_big = vc .* sqrt(r_big .* grav)

        @test term_vel_small ≈ ref_term_vel_small[idx] atol = 0.01
        @test term_vel_big ≈ ref_term_vel_big[idx] atol = 0.01
    end
end

@testset "RainFallSpeed" begin

    # eq. 5d in Smolarkiewicz and Grabowski 1996
    # https://doi.org/10.1175/1520-0493(1996)124<0487:TTLSLM>2.0.CO;2
    function terminal_velocity_empir(
        q_rai::FT,
        q_tot::FT,
        ρ::FT,
        ρ_air_ground::FT,
    ) where {FT <: Real}
        rr = q_rai / (1 - q_tot)
        vel = FT(14.34) * ρ_air_ground^FT(0.5) * ρ^-FT(0.3654) * rr^FT(0.1346)
        return vel
    end

    # some example values
    q_rain_range = range(1e-8, stop = 5e-3, length = 10)
    ρ_air, q_tot, ρ_air_ground = 1.2, 20 * 1e-3, 1.22

    for q_rai in q_rain_range
        @test terminal_velocity(q_rai, ρ_air) ≈
              terminal_velocity_empir(q_rai, q_tot, ρ_air, ρ_air_ground) atol =
            0.2 * terminal_velocity_empir(q_rai, q_tot, ρ_air, ρ_air_ground)
    end
end

@testset "CloudCondEvap" begin

    q_liq_sat = 5e-3
    frac = [0.0, 0.5, 1.0, 1.5]

    for fr in frac
        q_liq = q_liq_sat * fr
        @test conv_q_vap_to_q_liq(
            PhasePartition(0.0, q_liq_sat, 0.0),
            PhasePartition(0.0, q_liq, 0.0),
        ) ≈ (1 - fr) * q_liq_sat / τ_cond_evap
    end
end

@testset "RainAutoconversion" begin

    q_liq_small = 0.5 * q_liq_threshold
    @test conv_q_liq_to_q_rai_acnv(q_liq_small) == 0.0

    q_liq_big = 1.5 * q_liq_threshold
    @test conv_q_liq_to_q_rai_acnv(q_liq_big) == 0.5 * q_liq_threshold / τ_acnv
end

@testset "RainAccretion" begin

    # eq. 5b in Smolarkiewicz and Grabowski 1996
    # https://doi.org/10.1175/1520-0493(1996)124<0487:TTLSLM>2.0.CO;2
    function accretion_empir(q_rai::FT, q_liq::FT, q_tot::FT) where {FT <: Real}
        rr = q_rai / (FT(1) - q_tot)
        rl = q_liq / (FT(1) - q_tot)
        return FT(2.2) * rl * rr^FT(7 / 8)
    end

    # some example values
    q_rain_range = range(1e-8, stop = 5e-3, length = 10)
    ρ_air, q_liq, q_tot = 1.2, 5e-4, 20e-3

    for q_rai in q_rain_range
        @test conv_q_liq_to_q_rai_accr(q_liq, q_rai, ρ_air) ≈
              accretion_empir(q_rai, q_liq, q_tot) atol =
            0.1 * accretion_empir(q_rai, q_liq, q_tot)
    end
end

@testset "RainEvaporation" begin

    # eq. 5c in Smolarkiewicz and Grabowski 1996
    # https://doi.org/10.1175/1520-0493(1996)124<0487:TTLSLM>2.0.CO;2
    function rain_evap_empir(
        q_rai::FT,
        q::PhasePartition,
        T::FT,
        p::FT,
        ρ::FT,
    ) where {FT <: Real}

        q_sat = q_vap_saturation(T, ρ, q)
        q_vap = q.tot - q.liq
        rr = q_rai / (1 - q.tot)
        rv_sat = q_sat / (1 - q.tot)
        S = q_vap / q_sat - 1

        ag, bg = FT(5.4 * 1e2), FT(2.55 * 1e5)
        G = FT(1) / (ag + bg / p / rv_sat) / ρ

        av, bv = FT(1.6), FT(124.9)
        F =
            av * (ρ / FT(1e3))^FT(0.525) * rr^FT(0.525) +
            bv * (ρ / FT(1e3))^FT(0.7296) * rr^FT(0.7296)

        return 1 / (1 - q.tot) * S * F * G
    end

    # example values
    T, p = 273.15 + 15, 90000.0
    ϵ = 1.0 / molmass_ratio
    p_sat = saturation_vapor_pressure(T, Liquid())
    q_sat = ϵ * p_sat / (p + p_sat * (ϵ - 1.0))
    q_rain_range = range(1e-8, stop = 5e-3, length = 10)
    q_tot = 15e-3
    q_vap = 0.15 * q_sat
    q_ice = 0.0
    q_liq = q_tot - q_vap - q_ice
    q = PhasePartition(q_tot, q_liq, q_ice)
    R = gas_constant_air(q)
    ρ = p / R / T

    for q_rai in q_rain_range
        @test conv_q_rai_to_q_vap(q_rai, q, T, p, ρ) ≈
              rain_evap_empir(q_rai, q, T, p, ρ) atol =
            -0.5 * rain_evap_empir(q_rai, q, T, p, ρ)
    end
end<|MERGE_RESOLUTION|>--- conflicted
+++ resolved
@@ -1,10 +1,4 @@
 using Test
-<<<<<<< HEAD
-using CLIMA.Microphysics
-using CLIMA.MicrophysicsParameters
-using CLIMA.MoistThermodynamics
-using CLIMA.PlanetParameters: R_d, molmass_ratio, grav
-=======
 using ClimateMachine.Microphysics
 using ClimateMachine.MoistThermodynamics
 
@@ -14,7 +8,6 @@
 
 struct EarthParameterSet <: AbstractEarthParameterSet end
 const param_set = EarthParameterSet()
->>>>>>> 457db8c0
 
 @testset "RainDropFallSpeed" begin
     # two typical rain drop sizes
@@ -24,17 +17,17 @@
     # example atmospheric conditions
     p_range = [1013.0, 900.0, 800.0, 700.0, 600.0, 500.0] .* 100
     T_range = [20.0, 20.0, 15.0, 10.0, 0.0, -10.0] .+ 273.15
-    ρ_range = p_range ./ R_d ./ T_range
+    ρ_range = p_range ./ R_d(param_set) ./ T_range
 
     # previousely calculated terminal velocity values
     ref_term_vel_small = [4.44, 4.71, 4.96, 5.25, 5.57, 5.99]
     ref_term_vel_big = [11.75, 12.47, 13.11, 13.90, 14.74, 15.85]
 
     for idx in range(Int(1), stop = Int(6))
-        vc = terminal_velocity_single_drop_coeff(ρ_range[idx])
+        vc = terminal_velocity_single_drop_coeff(param_set, ρ_range[idx])
 
-        term_vel_small = vc .* sqrt(r_small .* grav)
-        term_vel_big = vc .* sqrt(r_big .* grav)
+        term_vel_small = vc .* sqrt(r_small .* grav(param_set))
+        term_vel_big = vc .* sqrt(r_big .* grav(param_set))
 
         @test term_vel_small ≈ ref_term_vel_small[idx] atol = 0.01
         @test term_vel_big ≈ ref_term_vel_big[idx] atol = 0.01
@@ -61,7 +54,7 @@
     ρ_air, q_tot, ρ_air_ground = 1.2, 20 * 1e-3, 1.22
 
     for q_rai in q_rain_range
-        @test terminal_velocity(q_rai, ρ_air) ≈
+        @test terminal_velocity(param_set, q_rai, ρ_air) ≈
               terminal_velocity_empir(q_rai, q_tot, ρ_air, ρ_air_ground) atol =
             0.2 * terminal_velocity_empir(q_rai, q_tot, ρ_air, ρ_air_ground)
     end
@@ -75,19 +68,23 @@
     for fr in frac
         q_liq = q_liq_sat * fr
         @test conv_q_vap_to_q_liq(
+            param_set,
             PhasePartition(0.0, q_liq_sat, 0.0),
             PhasePartition(0.0, q_liq, 0.0),
-        ) ≈ (1 - fr) * q_liq_sat / τ_cond_evap
+        ) ≈ (1 - fr) * q_liq_sat / τ_cond_evap(param_set)
     end
 end
 
 @testset "RainAutoconversion" begin
 
-    q_liq_small = 0.5 * q_liq_threshold
-    @test conv_q_liq_to_q_rai_acnv(q_liq_small) == 0.0
+    _q_liq_threshold = q_liq_threshold(param_set)
+    _τ_acnv = τ_acnv(param_set)
+    q_liq_small = 0.5 * _q_liq_threshold
+    @test conv_q_liq_to_q_rai_acnv(param_set, q_liq_small) == 0.0
 
-    q_liq_big = 1.5 * q_liq_threshold
-    @test conv_q_liq_to_q_rai_acnv(q_liq_big) == 0.5 * q_liq_threshold / τ_acnv
+    q_liq_big = 1.5 * _q_liq_threshold
+    @test conv_q_liq_to_q_rai_acnv(param_set, q_liq_big) ==
+          0.5 * _q_liq_threshold / _τ_acnv
 end
 
 @testset "RainAccretion" begin
@@ -105,7 +102,7 @@
     ρ_air, q_liq, q_tot = 1.2, 5e-4, 20e-3
 
     for q_rai in q_rain_range
-        @test conv_q_liq_to_q_rai_accr(q_liq, q_rai, ρ_air) ≈
+        @test conv_q_liq_to_q_rai_accr(param_set, q_liq, q_rai, ρ_air) ≈
               accretion_empir(q_rai, q_liq, q_tot) atol =
             0.1 * accretion_empir(q_rai, q_liq, q_tot)
     end
@@ -116,6 +113,7 @@
     # eq. 5c in Smolarkiewicz and Grabowski 1996
     # https://doi.org/10.1175/1520-0493(1996)124<0487:TTLSLM>2.0.CO;2
     function rain_evap_empir(
+        param_set::AbstractParameterSet,
         q_rai::FT,
         q::PhasePartition,
         T::FT,
@@ -123,7 +121,7 @@
         ρ::FT,
     ) where {FT <: Real}
 
-        q_sat = q_vap_saturation(T, ρ, q)
+        q_sat = q_vap_saturation(param_set, T, ρ, q)
         q_vap = q.tot - q.liq
         rr = q_rai / (1 - q.tot)
         rv_sat = q_sat / (1 - q.tot)
@@ -142,8 +140,8 @@
 
     # example values
     T, p = 273.15 + 15, 90000.0
-    ϵ = 1.0 / molmass_ratio
-    p_sat = saturation_vapor_pressure(T, Liquid())
+    ϵ = 1.0 / molmass_ratio(param_set)
+    p_sat = saturation_vapor_pressure(param_set, T, Liquid())
     q_sat = ϵ * p_sat / (p + p_sat * (ϵ - 1.0))
     q_rain_range = range(1e-8, stop = 5e-3, length = 10)
     q_tot = 15e-3
@@ -151,12 +149,12 @@
     q_ice = 0.0
     q_liq = q_tot - q_vap - q_ice
     q = PhasePartition(q_tot, q_liq, q_ice)
-    R = gas_constant_air(q)
+    R = gas_constant_air(param_set, q)
     ρ = p / R / T
 
     for q_rai in q_rain_range
-        @test conv_q_rai_to_q_vap(q_rai, q, T, p, ρ) ≈
-              rain_evap_empir(q_rai, q, T, p, ρ) atol =
-            -0.5 * rain_evap_empir(q_rai, q, T, p, ρ)
+        @test conv_q_rai_to_q_vap(param_set, q_rai, q, T, p, ρ) ≈
+              rain_evap_empir(param_set, q_rai, q, T, p, ρ) atol =
+            -0.5 * rain_evap_empir(param_set, q_rai, q, T, p, ρ)
     end
 end