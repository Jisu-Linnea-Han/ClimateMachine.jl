using Pkg.Artifacts

using ClimateMachine.ArtifactWrappers

# Get dycoms dataset folder:
dycoms_dataset = ArtifactWrapper(
    joinpath(@__DIR__, "Artifacts.toml"),
    "dycoms",
    ArtifactFile[ArtifactFile(
        url = "https://caltech.box.com/shared/static/bxau6i46y6ikxn2sy9krgz0sw5vuptfo.nc",
        filename = "test_data_PhaseEquil.nc",
    ),],
)
dycoms_dataset_path = get_data_folder(dycoms_dataset)


@testset "Data tests" begin
    FT = Float64
<<<<<<< HEAD
    e_int, ρ, q_tot, q_pt, T, p, θ_liq_ice = MT.tested_convergence_range(50, FT)
=======
>>>>>>> bdf1c965
    data = joinpath(dycoms_dataset_path, "test_data_PhaseEquil.nc")
    ds_PhaseEquil = Dataset(data, "r")
    e_int = Array{FT}(ds_PhaseEquil["e_int"][:])
    ρ = Array{FT}(ds_PhaseEquil["ρ"][:])
    q_tot = Array{FT}(ds_PhaseEquil["q_tot"][:])

    ts = PhaseEquil.(Ref(param_set), e_int, ρ, q_tot, 4)
    # ts = PhaseEquil.(Ref(param_set), e_int, ρ, q_tot, 3) # Fails
end<|MERGE_RESOLUTION|>--- conflicted
+++ resolved
@@ -16,10 +16,6 @@
 
 @testset "Data tests" begin
     FT = Float64
-<<<<<<< HEAD
-    e_int, ρ, q_tot, q_pt, T, p, θ_liq_ice = MT.tested_convergence_range(50, FT)
-=======
->>>>>>> bdf1c965
     data = joinpath(dycoms_dataset_path, "test_data_PhaseEquil.nc")
     ds_PhaseEquil = Dataset(data, "r")
     e_int = Array{FT}(ds_PhaseEquil["e_int"][:])
