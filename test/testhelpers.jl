--- conflicted
+++ resolved
@@ -1,40 +1,5 @@
 using MPI
 
-<<<<<<< HEAD
-function runmpi(tests, file)
-  MPI.Initialized() && !MPI.Finalized() &&
-  error("runmpi does not work if MPI has been "*
-        "Initialized but not Finalized")
-
-  # The code below was modified from the MPI.jl file runtests.jl
-  #
-  # Code coverage command line options; must correspond to src/julia.h
-  # and src/ui/repl.c
-  JL_LOG_NONE = 0
-  JL_LOG_USER = 1
-  JL_LOG_ALL = 2
-  coverage_opts = Dict{Int, String}(JL_LOG_NONE => "none",
-                                    JL_LOG_USER => "user",
-                                    JL_LOG_ALL => "all")
-  coverage_opt = coverage_opts[Base.JLOptions().code_coverage]
-  testdir = dirname(file)
-
-  if !Sys.iswindows() && occursin( "OpenRTE", read(`mpiexec --version`, String))
-    oversubscribe = `--oversubscribe`
-  else
-    oversubscribe = ``
-  end
-
-  for (n, f) in tests
-    cmd = `mpiexec $oversubscribe -n $n $(Base.julia_cmd()) --startup-file=no --project=$(Base.active_project()) --code-coverage=$coverage_opt $(joinpath(testdir, f))`
-
-    @info "Running MPI test..." n f cmd
-    # Running this way prevents:
-    #   Balance Law Solver | No tests
-    # since external tests are not returned as passed/fail
-    @time @test (run(cmd); true)
-  end
-=======
 function runmpi(file; ntasks = 1)
     MPI.Initialized() &&
     !MPI.Finalized() &&
@@ -57,5 +22,4 @@
         run(`$cmd $oversubscribe -n $ntasks $(Base.julia_cmd()) --startup-file=no --project=$(Base.active_project()) $file`)
         true
     end
->>>>>>> bdf1c965
 end