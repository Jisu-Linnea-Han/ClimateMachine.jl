# Load modules used here
using MPI
using CLIMA
using CLIMA.Mesh.Topologies
using CLIMA.Mesh.Grids
using CLIMA.DGmethods
using CLIMA.DGmethods.NumericalFluxes
using CLIMA.MPIStateArrays
using CLIMA.LowStorageRungeKuttaMethod
using CLIMA.ODESolvers
using CLIMA.GenericCallbacks
using CLIMA.Atmos
using CLIMA.VariableTemplates
using CLIMA.MoistThermodynamics
using CLIMA.PlanetParameters
using LinearAlgebra
using StaticArrays
using Logging, Printf, Dates
using CLIMA.VTK
using CLIMA.Atmos: vars_state, vars_aux

@static if haspkg("CuArrays")
  using CUDAdrv
  using CUDAnative
  using CuArrays
  CuArrays.allowscalar(false)
  const ArrayTypes = (CuArray,) 
else
  const ArrayTypes = (Array,)
end

if !@isdefined integration_testing
  const integration_testing =
    parse(Bool, lowercase(get(ENV,"JULIA_CLIMA_INTEGRATION_TESTING","false")))
end

"""
  Initial Condition for DYCOMS_RF01 LES
"""
function Initialise_DYCOMS!(state::Vars, aux::Vars, (x,y,z), t)
  DT            = eltype(state)
  xvert::DT     = z
  #These constants are those used by Stevens et al. (2005)
  qref::DT      = 7.75e-3
  q_tot_sfc::DT = qref
  q_pt_sfc      = PhasePartition(q_tot_sfc)
  Rm_sfc        = gas_constant_air(q_pt_sfc)
  T_sfc::DT     = 292.5
  P_sfc::DT     = MSLP
  ρ_sfc::DT     = P_sfc / Rm_sfc / T_sfc
  # Specify moisture profiles 
  q_liq::DT      = 0
  q_ice::DT      = 0
  zb::DT         = 600    # initial cloud bottom
  zi::DT         = 840    # initial cloud top
  dz_cloud       = zi - zb
  q_liq_peak::DT = 0.00045 #cloud mixing ratio at z_i    
  if xvert > zb && xvert <= zi        
    q_liq = (xvert - zb)*q_liq_peak/dz_cloud
  end
  if xvert <= zi
    θ_liq = DT(289)
    q_tot = qref
  else
    θ_liq = DT(297.5) + (xvert - zi)^(DT(1/3))
    q_tot = DT(1.5e-3)
  end
  # Calculate PhasePartition object for vertical domain extent
  q_pt  = PhasePartition(q_tot, q_liq, q_ice) 
  #Pressure
  H     = Rm_sfc * T_sfc / grav;
  p     = P_sfc * exp(-xvert/H);
  #Density, Temperature
  TS    = LiquidIcePotTempSHumEquil_no_ρ(θ_liq, q_pt, p)
  ρ     = air_density(TS)
  T     = air_temperature(TS)
  #Assign State Variables
  u, v, w     = DT(7), DT(-5.5), DT(0)
  e_kin       = DT(1/2) * (u^2 + v^2 + w^2)
  e_pot       = grav * xvert
  E           = ρ * total_energy(e_kin, e_pot, T, q_pt)
  state.ρ     = ρ
  state.ρu    = SVector(ρ*u, ρ*v, ρ*w) 
  state.ρe    = E
  state.moisture.ρq_tot = ρ * q_tot
end

function run(mpicomm, ArrayType, dim, topl, N, timeend, DT, dt, C_smag, LHF, SHF, C_drag, zmax, zsponge, VTKPATH)
  # Grid setup (topl contains brickrange information)
  grid = DiscontinuousSpectralElementGrid(topl,
                                          FloatType = DT,
                                          DeviceArray = ArrayType,
                                          polynomialorder = N,
                                         )
<<<<<<< HEAD
  # Problem constants
  # Radiation model
  κ             = DT(85)
  α_z           = DT(1) 
  z_i           = DT(840) 
  D_subsidence  = DT(3.75e-6)
  ρ_i           = DT(1.13)
  F_0           = DT(70)
  F_1           = DT(22)
  # Geostrophic forcing
  f_coriolis    = DT(7.62e-5)
  u_geostrophic = DT(7)
  v_geostrophic = DT(-5.5)
  
  # Model definition
=======
>>>>>>> b07521a3
  model = AtmosModel(FlatOrientation(),
                     NoReferenceState(),
                     SmagorinskyLilly{DT}(C_smag),
                     EquilMoist(),
                     StevensRadiation{DT}(κ, α_z, z_i, ρ_i, D_subsidence, F_0, F_1),
                     (Gravity(), 
                      RayleighSponge{DT}(zmax, zsponge, 1), 
                      Subsidence(), 
                      GeostrophicForcing{DT}(f_coriolis, u_geostrophic, v_geostrophic)), 
                     DYCOMS_BC{DT}(C_drag, LHF, SHF),
                     Initialise_DYCOMS!)
  # Balancelaw description
  dg = DGModel(model,
               grid,
               Rusanov(),
               CentralNumericalFluxDiffusive(),
               CentralGradPenalty())
  # Initialise ODE, param contains param.diff and param.aux (diffusive, auxiliary variables)
  param = init_ode_param(dg)
  # State variables, initialisation
  Q = init_ode_state(dg, param, DT(0))
  # Define timestepping method 
  lsrk = LSRK54CarpenterKennedy(dg, Q; dt = dt, t0 = 0)
  # Calculating initial condition norm 
  eng0 = norm(Q)
  @info @sprintf """Starting
  norm(Q₀) = %.16e""" eng0
  # Set up the information callback
  starttime = Ref(now())
  cbinfo = GenericCallbacks.EveryXWallTimeSeconds(10, mpicomm) do (s=false)
    if s
      starttime[] = now()
    else
      energy = norm(Q)
      @info @sprintf("""Update
                     simtime = %.16e
                     runtime = %s
                     norm(Q) = %.16e""", ODESolvers.gettime(lsrk),
                     Dates.format(convert(Dates.DateTime,
                                          Dates.now()-starttime[]),
                                  Dates.dateformat"HH:MM:SS"),
                     energy)
    end
  end
  
  # Setup VTK output callbacks
  step = [0]
    cbvtk = GenericCallbacks.EveryXSimulationSteps(30000) do (init=false)
    mkpath(VTKPATH)
    outprefix = @sprintf("%s/dycoms_%dD_mpirank%04d_step%04d", VTKPATH, dim,
                           MPI.Comm_rank(mpicomm), step[1])
    @debug "doing VTK output" outprefix
    writevtk(outprefix, Q, dg, flattenednames(vars_state(model,DT)), 
             param[1], flattenednames(vars_aux(model,DT)))
    step[1] += 1
    nothing
  end

  # Solver function
  solve!(Q, lsrk, param; timeend=timeend, callbacks=(cbinfo, cbvtk))
  # Print some end of the simulation information
  engf = norm(Q)
  Qe = init_ode_state(dg, param, DT(timeend))
  engfe = norm(Qe)
  errf = euclidean_distance(Q, Qe)
  @info @sprintf """Finished
  norm(Q)                 = %.16e
  norm(Q) / norm(Q₀)      = %.16e
  norm(Q) - norm(Q₀)      = %.16e
  norm(Q - Qe)            = %.16e
  norm(Q - Qe) / norm(Qe) = %.16e
  """ engf engf/eng0 engf-eng0 errf errf / engfe
  engf/eng0
end

using Test
let
  MPI.Initialized() || MPI.Init()
  mpicomm = MPI.COMM_WORLD
  ll = uppercase(get(ENV, "JULIA_LOG_LEVEL", "INFO"))
  loglevel = ll == "DEBUG" ? Logging.Debug :
    ll == "WARN"  ? Logging.Warn  :
    ll == "ERROR" ? Logging.Error : Logging.Info
  logger_stream = MPI.Comm_rank(mpicomm) == 0 ? stderr : devnull
  global_logger(ConsoleLogger(logger_stream, loglevel))
  @static if haspkg("CUDAnative")
      device!(MPI.Comm_rank(mpicomm) % length(devices()))
  end
  @testset "$(@__FILE__)" for ArrayType in ArrayTypes
    # Problem type
    DT = Float32
    # DG polynomial order 
<<<<<<< HEAD
    polynomialorder = 4
    # User specified grid spacing
    Δx    = DT(35)
    Δy    = DT(35)
    Δz    = DT(35)
=======
    N = 4
>>>>>>> b07521a3
    # SGS Filter constants
    C_smag = DT(0.15)
    LHF    = DT(115)
    SHF    = DT(15)
    C_drag = DT(0.0011)
    # User defined domain parameters
<<<<<<< HEAD
    xrange = range(DT(xmin), length=Ne[1]+1, DT(xmax))
    yrange = range(DT(ymin), length=Ne[2]+1, DT(ymax))
    #zrange = range(DT(zmin), length=Ne[3]+1, DT(zmax))
    #Element-sizes 
    #RefineExtents
    ref_lo = DT(650)
    ref_hi = DT(1000)
    zrange_1 = range(DT(zmin),DT(ref_lo), step = 150)
    zrange_2 = range(DT(ref_lo), DT(ref_hi), step = 20)
    zrange_3 = range(DT(ref_hi), DT(zmax), step = 150)
    zrange = (zrange_1...,zrange_2...,zrange_3...)
    zrange = unique(zrange)
    #zrange = grid_stretching_1d(DT(zmin), DT(zmax), Nez, "top_stretching")
    brickrange = (xrange,yrange,zrange)
    topl = StackedBrickTopology(mpicomm, brickrange,periodicity = (true, true, false), boundary=((0,0),(0,0),(1,2)))
    dt = 0.001
    timeend = DT(36000)
=======
    brickrange = (grid1d(0, 2000, elemsize=DT(50)*N),
                  grid1d(0, 2000, elemsize=DT(50)*N),
                  grid1d(0, 1500, elemsize=DT(20)*N))
    zmax = brickrange[3][end]
    zsponge = DT(0.75 * zmax)
    
    topl = StackedBrickTopology(mpicomm, brickrange,
                                periodicity = (true, true, false),
                                boundary=((0,0),(0,0),(1,2)))
    dt = 0.02
    timeend = 100dt
>>>>>>> b07521a3
    dim = 3
    VTKPATH = "/central/scratch/asridhar/DYC-VREMAN-PF-RF-CPU"
    @info (ArrayType, DT, dim, VTKPATH)
    @info ((Nex,Ney,Nez), (Δx, Δy, Δz), (xmax,ymax,zmax), dt, timeend)
    result = run(mpicomm, ArrayType, dim, topl, 
<<<<<<< HEAD
                 polynomialorder, timeend, DT, dt, C_smag, LHF, SHF, C_drag, zmax, zsponge, VTKPATH)
    @test result ≈ DT(0.9999735345500744)
=======
                 N, timeend, DT, dt, C_smag, LHF, SHF, C_drag, zmax, zsponge)
    @test result ≈ DT(0.9999712407365311)
>>>>>>> b07521a3
  end
end

#nothing<|MERGE_RESOLUTION|>--- conflicted
+++ resolved
@@ -92,7 +92,6 @@
                                           DeviceArray = ArrayType,
                                           polynomialorder = N,
                                          )
-<<<<<<< HEAD
   # Problem constants
   # Radiation model
   κ             = DT(85)
@@ -108,8 +107,6 @@
   v_geostrophic = DT(-5.5)
   
   # Model definition
-=======
->>>>>>> b07521a3
   model = AtmosModel(FlatOrientation(),
                      NoReferenceState(),
                      SmagorinskyLilly{DT}(C_smag),
@@ -202,40 +199,13 @@
     # Problem type
     DT = Float32
     # DG polynomial order 
-<<<<<<< HEAD
-    polynomialorder = 4
-    # User specified grid spacing
-    Δx    = DT(35)
-    Δy    = DT(35)
-    Δz    = DT(35)
-=======
     N = 4
->>>>>>> b07521a3
     # SGS Filter constants
     C_smag = DT(0.15)
     LHF    = DT(115)
     SHF    = DT(15)
     C_drag = DT(0.0011)
     # User defined domain parameters
-<<<<<<< HEAD
-    xrange = range(DT(xmin), length=Ne[1]+1, DT(xmax))
-    yrange = range(DT(ymin), length=Ne[2]+1, DT(ymax))
-    #zrange = range(DT(zmin), length=Ne[3]+1, DT(zmax))
-    #Element-sizes 
-    #RefineExtents
-    ref_lo = DT(650)
-    ref_hi = DT(1000)
-    zrange_1 = range(DT(zmin),DT(ref_lo), step = 150)
-    zrange_2 = range(DT(ref_lo), DT(ref_hi), step = 20)
-    zrange_3 = range(DT(ref_hi), DT(zmax), step = 150)
-    zrange = (zrange_1...,zrange_2...,zrange_3...)
-    zrange = unique(zrange)
-    #zrange = grid_stretching_1d(DT(zmin), DT(zmax), Nez, "top_stretching")
-    brickrange = (xrange,yrange,zrange)
-    topl = StackedBrickTopology(mpicomm, brickrange,periodicity = (true, true, false), boundary=((0,0),(0,0),(1,2)))
-    dt = 0.001
-    timeend = DT(36000)
-=======
     brickrange = (grid1d(0, 2000, elemsize=DT(50)*N),
                   grid1d(0, 2000, elemsize=DT(50)*N),
                   grid1d(0, 1500, elemsize=DT(20)*N))
@@ -247,19 +217,13 @@
                                 boundary=((0,0),(0,0),(1,2)))
     dt = 0.02
     timeend = 100dt
->>>>>>> b07521a3
     dim = 3
     VTKPATH = "/central/scratch/asridhar/DYC-VREMAN-PF-RF-CPU"
     @info (ArrayType, DT, dim, VTKPATH)
     @info ((Nex,Ney,Nez), (Δx, Δy, Δz), (xmax,ymax,zmax), dt, timeend)
     result = run(mpicomm, ArrayType, dim, topl, 
-<<<<<<< HEAD
-                 polynomialorder, timeend, DT, dt, C_smag, LHF, SHF, C_drag, zmax, zsponge, VTKPATH)
-    @test result ≈ DT(0.9999735345500744)
-=======
                  N, timeend, DT, dt, C_smag, LHF, SHF, C_drag, zmax, zsponge)
     @test result ≈ DT(0.9999712407365311)
->>>>>>> b07521a3
   end
 end
 
