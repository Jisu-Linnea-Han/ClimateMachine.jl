#!/usr/bin/env julia --project
# # [Example - Rising Thermal Bubble](@id EX-RTB-docs)
#
# In this example, we demonstrate the usage of the ClimateMachine [AtmosModel](@ref AtmosModel-docs)
# machinery to solve for a the fluid dynamics of a thermal perturbation
# in a neutrally stratified background state defined by its uniform
# potential temperature. We solve a flow in a [`FlatOrientation`](@ref LESConfig) (Box) configuration - this is representative of a large-eddy simulation. Several versions of the problem setup
# may be found in literature, but the general idea is to examine the vertical ascent of a
# thermal `bubble` (we can interpret these as simple representation of convective updrafts).
# The example is essentially a lineb-by-line walkthrough.
#
# ## Description of experiment
# 1) Dry Rising Bubble (circular potential temperature perturbation)
# 2) Boundaries
#    - `Impenetrable(FreeSlip())` - no momentum flux, no mass flux through walls.
#    - `Impermeable()` - non-porous walls, i.e. no diffusive fluxes through walls.
#    - Laterally periodic
# 3) Domain - 2500m (horizontal) x 2500m (horizontal) x 2500m (vertical)
# 4) Resolution - 50m effective resolution
# 5) Total simulation time - 1000s
# 6) Mesh Aspect Ratio (Effective resolution) 1:1
# 7) Overrides defaults for
#    - CPU Initialisation
#    - Time integrator
#    - Sources
#    - Smagorinsky Coefficient
# 8) Default settings can be found in `src/Driver/<files>.jl`

#md # !!! note
#md #     This experiment setup assumes that you have installed ClimateMachine according to
#md #     the instructions on the landing page. We suggest that you attempt to run the
#md #     `runtests.jl` file in the main `ClimateMachine` directory to ensure that packages and
#md #     `git` histories are consistently installed / managed. We assume the users' familiarity
#md #     with the conservative form of the equations of motion for a compressible fluid (see the [`AtmosModel`](@ref AtmosModel-docs) page).
#md #
#md #     The following topics are covered in this example
#md #     - Package requirements
#md #     - Defining a `model` subtype for the set of conservation equations
#md #     - Defining the initial conditions
#md #     - Applying boundary conditions
#md #     - Applying source terms
#md #     - Choosing a turbulence model
#md #     - Adding tracers to the model
#md #     - Choosing a time-integrator
#md #     - Choosing diagnostics (output) configurations
#md #
#md #     The following topics are not covered in this example
#md #     - Defining new boundary conditions
#md #     - Defining new turbulence models
#md #     - Building new time-integrators
#md #     - Adding diagnostic variables (beyond a standard pre-defined list of variables)
#
# ## Boilerplate (Using Modules)
#
# #### [Skip Section](@ref init)
#
# Before setting up our experiment, we recognize that we need to import
# some pre-defined functions from other packages. Julia allows us to use existing modules (variable workspaces), or write our own to do so.
# Complete documentation for the Julia module system can be found [here](https://docs.julialang.org/en/v1/manual/modules/#).

# We need to use the ClimateMachine module! This imports all functions specific to atmospheric and ocean flow modelling.
# While we do not cover the ins-and-outs of the contents of each of these we provide brief descriptions of the utility of each of the loaded packages.
using ClimateMachine
ClimateMachine.init()

using ClimateMachine.Atmos
# - Required so that we inherit the appropriate model types for the large-eddy simulation (LES) and global-circulation-model (GCM) configurations.
using ClimateMachine.ConfigTypes
# - Required so that we may define diagnostics configurations, e.g. choice of file-writer, choice of output variable sets, output-frequency and directory,
using ClimateMachine.Diagnostics
# - Required so that we may define (or utilise existing functions) functions that are `called-back` or executed at frequencies of either timesteps, simulation-time, or wall-clock time.
using ClimateMachine.GenericCallbacks
# - Required so we load the appropriate functions for the time-integration component. Contains ODESolver methods.
using ClimateMachine.ODESolvers
# - Required for utility of spatial filtering functions (e.g. positivity preservation)
using ClimateMachine.Mesh.Filters
# - Required so functions for computation of moist thermodynamic quantities is enabled.
using ClimateMachine.MoistThermodynamics
# - Required so we may access our variable arrays by a sensible naming convention rather than by numerical array indices.
using ClimateMachine.VariableTemplates
# - Required so we may access planet parameters ([CLIMAParameters](https://CliMA.github.io/CLIMAParameters.jl/latest/) specific to this problem include the gas constant, specific heats, mean-sea-level pressure, gravity and the Smagorinsky coefficient)

# In ClimateMachine we use `StaticArrays` for our variable arrays.
using StaticArrays
# We also use the `Test` package to help with unit tests and continuous integration systems to design sensible tests
# for our experiment to ensure new / modified blocks of code don't damage the fidelity of the physics. The test defined within this experiment is not a unit test for a specific subcomponent, but ensures time-integration of the defined problem conditions within a reasonable tolerance. Immediately useful macros and functions from this include `@test` and `@testset` which will allow us to define the testing parameter sets.
using Test

using CLIMAParameters
using CLIMAParameters.Atmos.SubgridScale: C_smag
using CLIMAParameters.Planet: R_d, cp_d, cv_d, MSLP, grav
struct EarthParameterSet <: AbstractEarthParameterSet end
const param_set = EarthParameterSet()

# ## [Initial Conditions](@id init)
# This example of a rising thermal bubble can be classified as an initial value problem. We must (at the very least) assign values for the initial variables in a sensible manner. This example demonstrates the use of functions defined in the [`MoistThermodynamics`](@ref MoistThermodynamics-docs) package to generate the appropriate initial state for our problem.

#md # !!! note
#md #     The following variables are assigned in the initial condition
#md #     - `state.ρ` = Scalar quantity for initial density profile
#md #     - `state.ρu`= 3-component vector for initial momentum profile
#md #     - `state.ρe`= Scalar quantity for initial total-energy profile
#md #     - `state.moisture.ρq_tot` = Scalar quantity for the total specific humidity
#md #     - `state.tracers.ρχ` = Vector of four tracers (here, for demonstration only; we can interpret these as dye injections for visualisation purposes)

"""
    init_risingbubble!(bl, state, aux, (x,y,z), t)

Arguments

- bl = `BalanceLaw` (for this example, this is the `AtmosModel <: BalanceLaw`)
- state = Array of prognostic (or state) variables. These are conserved quantities. Indices accessed using the `VariableTemplates` system. (elements are floating-point values)
- aux = Array of auxiliary (or helper) variables. These may include auxiliary thermodynamic variables / diagnostics / variables for debug assistance (and other variables for which we don't need time-integration) (elements are floating-point values)
- (x,y,z) = `Tuple` specifying the `local Cartesian coordinates`. (elements are floating point values)
- t = Simulation time in seconds, a `Real` value.

Returns
- Updated values for `state.<variable_name>`
"""
function init_risingbubble!(bl, state, aux, (x, y, z), t)
    # Problem float-type
    FT = eltype(state)

    # Unpack constant parameters
    R_gas::FT = R_d(bl.param_set)
    c_p::FT = cp_d(bl.param_set)
    c_v::FT = cv_d(bl.param_set)
    p0::FT = MSLP(bl.param_set)
    _grav::FT = grav(bl.param_set)
    γ::FT = c_p / c_v

    # Define bubble center and background potential temperature
    xc::FT = 1250
    yc::FT = 1250
    zc::FT = 1000
    r = sqrt((x - xc)^2 + (y - yc)^2 + (z - zc)^2)
    rc::FT = 500
    θ_ref::FT = 300
    Δθ::FT = 0

    # Compute temperature difference over bubble region
    if r <= rc
        Δθ = FT(5) * cospi(r / rc / 2)
    end

    # Compute perturbed thermodynamic state:
    θ = θ_ref + Δθ                                      # potential temperature
    π_exner = FT(1) - _grav / (c_p * θ) * z             # exner pressure
    ρ = p0 / (R_gas * θ) * (π_exner)^(c_v / R_gas)      # density
    q_tot = FT(0)                                       # total specific humidity
    ts = LiquidIcePotTempSHumEquil(bl.param_set, θ, ρ, q_tot) # thermodynamic state
    q_pt = PhasePartition(ts)                           # phase partition
    ρu = SVector(FT(0), FT(0), FT(0))                   # momentum
    #State (prognostic) variable assignment
    e_kin = FT(0)                                       # kinetic energy
    e_pot = gravitational_potential(bl.orientation, aux)# potential energy
    ρe_tot = ρ * total_energy(e_kin, e_pot, ts)         # total energy

    ρχ = FT(0)                                          # tracer

    # We inject tracers at the initial condition at some specified z coordinates
    if 500 < z <= 550
        ρχ += FT(0.05)
    end

    # We want 4 tracers
    ntracers = 4

    # Define 4 tracers, (arbitrary scaling for this demo problem)
    ρχ = SVector{ntracers, FT}(ρχ, ρχ / 2, ρχ / 3, ρχ / 4)

    # Assign State Variables
    state.ρ = ρ
    state.ρu = ρu
    state.ρe = ρe_tot
    state.moisture.ρq_tot = ρ * q_pt.tot
    state.tracers.ρχ = ρχ
end

# ## [Model Configuration](@id config-helper)
# We define a configuration function to assist in prescribing the physical model. The purpose of this is to populate the [`ClimateMachine.AtmosLESConfiguration`](@ref LESConfig) with arguments appropriate to the problem being considered.
"""
    config_risingbubble(FT, N, resolution, xmax, ymax, zmax)

Arguments
- FT = Floating-point type. Currently `Float64` or `Float32`
- N  = DG Polynomial order
- resolution = 3-component Tuple (Δx, Δy, Δz) with effective resolutions for Cartesian directions
- xmax, ymax, zmax = Domain maximum extents. Assumes (0,0,0) to be the domain minimum extents unless otherwise specified.

Returns
- `config` = Object using the constructor for the `AtmosLESConfiguration`
"""
function config_risingbubble(FT, N, resolution, xmax, ymax, zmax)

    # Choose an Explicit Multi-rate Solver from the existing [ODESolvers](@ref ODESolvers-docs) options
    # Apply the outer constructor to define the `ode_solver`. Here
    # `AtmosAcousticGravityLinearModel` splits the acoustic-gravity wave components
    # from the advection-diffusion dynamics. The 1D-IMEX method is less appropriate for the problem given the current mesh aspect ratio (1:1)
    ode_solver = ClimateMachine.MultirateSolverType(
        linear_model = AtmosAcousticGravityLinearModel,
        slow_method = LSRK144NiegemannDiehlBusch,
        fast_method = LSRK144NiegemannDiehlBusch,
        timestep_ratio = 10,
    )

    # Since we want four tracers, we specify this and include
    # the appropriate diffusivity scaling coefficients (normally these
    # would be physically informed but for this demonstration we use
    # integers corresponding to the tracer index identifier)
    ntracers = 4
    δ_χ = SVector{ntracers, FT}(1, 2, 3, 4)

    # The model coefficient for the turbulence closure is defined via the [CLIMAParameters
    # package](https://CliMA.github.io/CLIMAParameters.jl/latest/)
    # A reference state for the linearisation step is also defined.
    ref_state =
        HydrostaticState(DryAdiabaticProfile(typemin(FT), FT(300)), FT(0))

    # The fun part! Here we assemble the `AtmosModel`.
    #md # !!! note
    #md #     Docs on model subcomponent options can be found here:
    #md #     - [`param_set`](https://CliMA.github.io/CLIMAParameters.jl/latest/)
    #md #     - [`turbulence`](@ref Turbulence-Closures-docs)
    #md #     - [`hyperdiffusion`](@ref Hyperdiffusion-docs)
    #md #     - [`source`](@ref atmos-sources)
    #md #     - [`tracers`](@ref Tracers-docs)
    #md #     - [`init_state`](@ref init)

    _C_smag = FT(C_smag(param_set))
    model = AtmosModel{FT}(
        AtmosLESConfigType,                          # Flow in a box, requires the AtmosLESConfigType
        param_set;                                   # Parameter set corresponding to earth parameters
<<<<<<< HEAD
        turbulence = SmagorinskyLilly{FT}(0.25),     # Turbulence closure model
        #turbulence = ConstantViscosityWithDivergence{FT}(20),     # Turbulence closure model
=======
        #turbulence = SmagorinskyLilly{FT}(0.25),     # Turbulence closure model
        turbulence = ConstantViscosityWithDivergence{FT}(10),     # Turbulence closure model
>>>>>>> ba811f24
        #hyperdiffusion = StandardHyperDiffusion(60), # Hyperdiffusion (4th order) model
        source = (Gravity(),),                       # Gravity is the only source term here
        tracers = NTracers{ntracers, FT}(δ_χ),       # Tracer model with diffusivity coefficients
        ref_state = ref_state,                       # Reference state
        init_state_conservative = init_risingbubble!,             # Apply the initial condition
    )

    # Finally,  we pass a `Problem Name` string, the mesh information, and the model type to  the [`AtmosLESConfiguration`] object.
    config = ClimateMachine.AtmosLESConfiguration(
        "DryRisingBubble",       # Problem title [String]
        N,                       # Polynomial order [Int]
        resolution,              # (Δx, Δy, Δz) effective resolution [m]
        xmax,                    # Domain maximum size [m]
        ymax,                    # Domain maximum size [m]
        zmax,                    # Domain maximum size [m]
        param_set,               # Parameter set.
        init_risingbubble!,      # Function specifying initial condition
        solver_type = ode_solver,# Time-integrator type
        model = model,           # Model type
    )
    return config
end

#md # !!! note
#md #     `Keywords` are used to specify some arguments (see appropriate source files).

# ## [Diagnostics](@id config_diagnostics)
# Here we define the diagnostic configuration specific to this problem.
function config_diagnostics(driver_config)
    interval = "10000steps"
    dgngrp = setup_atmos_default_diagnostics(interval, driver_config.name)
    return ClimateMachine.DiagnosticsConfiguration([dgngrp])
end

function main()
    # These are essentially arguments passed to the [`config_risingbubble`](@ref config-helper) function.
    # For type consistency we explicitly define the problem floating-precision.
    FT = Float64
    # We need to specify the polynomial order for the DG discretization, effective resolution, simulation end-time,
    # the domain bounds, and the courant-number for the time-integrator. Note how the time-integration components
    # `solver_config` are distinct from the spatial / model components in `driver_config`. `init_on_cpu` is a helper
    # keyword argument that forces problem initialisation on CPU (thereby allowing the use of random seeds, spline interpolants and other special functions at the initialisation step.)
    N = 4
    Δh = FT(50)
    Δv = FT(50)
    resolution = (Δh, Δh, Δv)
    xmax = FT(2500)
    ymax = FT(2500)
    zmax = FT(2500)
    t0 = FT(0)
    timeend = FT(1000)
    CFL = FT(5)

    # Assign configurations so they can be passed to the `invoke!` function
    driver_config = config_risingbubble(FT, N, resolution, xmax, ymax, zmax)
    solver_config = ClimateMachine.SolverConfiguration(
        t0,
        timeend,
        driver_config,
        init_on_cpu = true,
        Courant_number = CFL,
    )
    dgn_config = config_diagnostics(driver_config)

    # User defined filter (TMAR positivity preserving filter)
    cbtmarfilter = GenericCallbacks.EveryXSimulationSteps(1) do (init = false)
        Filters.apply!(solver_config.Q, 6, solver_config.dg.grid, TMARFilter())
        nothing
    end

    # Invoke solver (calls `solve!` function for time-integrator), pass the driver, solver and diagnostic config
    # information.
    result = ClimateMachine.invoke!(
        solver_config;
        diagnostics_config = dgn_config,
        user_callbacks = (cbtmarfilter,),
        check_euclidean_distance = true,
    )

    # Check that the solution norm is reasonable.
    @test isapprox(result, FT(1); atol = 1.5e-3)
end

# The experiment definition is now complete. Time to run it.

# ## Running the Experiment
# `julia --project /experiments/AtmosLES/risingbubble.jl` will run the experiment from the main ClimateMachine directory,
# with diagnostics output at the intervals specified in [`config_diagnostics`](@ref config_diagnostics). You
# can also prescribe command line arguments (docs pending, `Driver.jl`) for simulation update and output specifications.
# For rapid turnaround, we recommend that you run this experiment on a GPU.

# ## [Output Visualisation](@id output-viz)
#md # See command line output arguments listed [here](https://github.com/CliMA/ClimateMachine.jl/wiki/ClimateMachine-command-line-arguments).
#md # For VTK output,
#md # - [VisIt](https://wci.llnl.gov/simulation/computer-codes/visit/)
#md # - [Paraview](https://wci.llnl.gov/simulation/computer-codes/visit/)
#md # are two commonly used programs for `.vtu` files.
#md # For NetCDF or JLD2 diagnostics you may use Julia's [`NCDatasets`](https://github.com/Alexander-Barth/NCDatasets.jl) and [`JLD2`](https://github.com/JuliaIO/JLD2.jl) packages with
#md # a suitable plotting program.
#
#

main()<|MERGE_RESOLUTION|>--- conflicted
+++ resolved
@@ -231,13 +231,8 @@
     model = AtmosModel{FT}(
         AtmosLESConfigType,                          # Flow in a box, requires the AtmosLESConfigType
         param_set;                                   # Parameter set corresponding to earth parameters
-<<<<<<< HEAD
         turbulence = SmagorinskyLilly{FT}(0.25),     # Turbulence closure model
         #turbulence = ConstantViscosityWithDivergence{FT}(20),     # Turbulence closure model
-=======
-        #turbulence = SmagorinskyLilly{FT}(0.25),     # Turbulence closure model
-        turbulence = ConstantViscosityWithDivergence{FT}(10),     # Turbulence closure model
->>>>>>> ba811f24
         #hyperdiffusion = StandardHyperDiffusion(60), # Hyperdiffusion (4th order) model
         source = (Gravity(),),                       # Gravity is the only source term here
         tracers = NTracers{ntracers, FT}(δ_χ),       # Tracer model with diffusivity coefficients
