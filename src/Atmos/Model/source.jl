<<<<<<< HEAD
using CLIMA.PlanetParameters: Omega
export Source,
    Gravity,
    RayleighSponge,
    Subsidence,
    GeostrophicForcing,
    Coriolis,
    CloudSource
=======
using CLIMAParameters.Planet: Omega
export Source, Gravity, RayleighSponge, Subsidence, GeostrophicForcing, Coriolis
>>>>>>> 0812871e

# kept for compatibility
# can be removed if no functions are using this
function atmos_source!(
    f::Function,
    atmos::AtmosModel,
    source::Vars,
    state::Vars,
    diffusive::Vars,
    aux::Vars,
    t::Real,
    direction,
)
    f(atmos, source, state, diffusive, aux, t, direction)
end
function atmos_source!(
    ::Nothing,
    atmos::AtmosModel,
    source::Vars,
    state::Vars,
    diffusive::Vars,
    aux::Vars,
    t::Real,
    direction,
) end
# sources are applied additively
@generated function atmos_source!(
    stuple::Tuple,
    atmos::AtmosModel,
    source::Vars,
    state::Vars,
    diffusive::Vars,
    aux::Vars,
    t::Real,
    direction,
)
    N = fieldcount(stuple)
    return quote
        Base.Cartesian.@nexprs $N i -> atmos_source!(
            stuple[i],
            atmos,
            source,
            state,
            diffusive,
            aux,
            t,
            direction,
        )
        return nothing
    end
end

abstract type Source end

struct Gravity <: Source end
function atmos_source!(
    ::Gravity,
    atmos::AtmosModel,
    source::Vars,
    state::Vars,
    diffusive::Vars,
    aux::Vars,
    t::Real,
    direction,
)
    if atmos.ref_state isa HydrostaticState
        source.ρu -= (state.ρ - aux.ref_state.ρ) * aux.orientation.∇Φ
    else
        source.ρu -= state.ρ * aux.orientation.∇Φ
    end
end

struct Coriolis <: Source end
function atmos_source!(
    ::Coriolis,
    atmos::AtmosModel,
    source::Vars,
    state::Vars,
    diffusive::Vars,
    aux::Vars,
    t::Real,
    direction,
)
    FT = eltype(state)
    _Omega::FT = Omega(atmos.param_set)
    # note: this assumes a SphericalOrientation
    source.ρu -= SVector(0, 0, 2 * _Omega) × state.ρu
end

struct Subsidence{FT} <: Source
    D::FT
end

function atmos_source!(
    subsidence::Subsidence,
    atmos::AtmosModel,
    source::Vars,
    state::Vars,
    diffusive::Vars,
    aux::Vars,
    t::Real,
    direction,
)
    ρ = state.ρ
    z = altitude(atmos, aux)
    w_sub = subsidence_velocity(subsidence, z)
    k̂ = vertical_unit_vector(atmos, aux)

    source.ρe -= ρ * w_sub * dot(k̂, diffusive.∇h_tot)
    source.moisture.ρq_tot -= ρ * w_sub * dot(k̂, diffusive.moisture.∇q_tot)
end

subsidence_velocity(subsidence::Subsidence{FT}, z::FT) where {FT} =
    -subsidence.D * z


struct GeostrophicForcing{FT} <: Source
    f_coriolis::FT
    u_geostrophic::FT
    v_geostrophic::FT
end
function atmos_source!(
    s::GeostrophicForcing,
    atmos::AtmosModel,
    source::Vars,
    state::Vars,
    diffusive::Vars,
    aux::Vars,
    t::Real,
    direction,
)
    u_geo = SVector(s.u_geostrophic, s.v_geostrophic, 0)
    ẑ = vertical_unit_vector(atmos, aux)
    fkvector = s.f_coriolis * ẑ
    source.ρu -= fkvector × (state.ρu .- state.ρ * u_geo)
end

"""
    RayleighSponge{FT} <: Source

Rayleigh Damping (Linear Relaxation) for top wall momentum components
Assumes laterally periodic boundary conditions for LES flows. Momentum components
are relaxed to reference values (zero velocities) at the top boundary.
"""
struct RayleighSponge{FT} <: Source
    "Maximum domain altitude (m)"
    z_max::FT
    "Altitude at with sponge starts (m)"
    z_sponge::FT
    "Sponge Strength 0 ⩽ α_max ⩽ 1"
    α_max::FT
    "Relaxation velocity components"
    u_relaxation::SVector{3, FT}
    "Sponge exponent"
    γ::FT
end
function atmos_source!(
    s::RayleighSponge,
    atmos::AtmosModel,
    source::Vars,
    state::Vars,
    diffusive::Vars,
    aux::Vars,
    t::Real,
    direction,
)
<<<<<<< HEAD
    FT = eltype(state)
    x = aux.coord[1]
    y = aux.coord[2]
    z = altitude(atmos.orientation, aux)
    ctop = 0.0
    cx = 0.0
    cy = 0.0
=======
    z = altitude(atmos, aux)
>>>>>>> 0812871e
    if z >= s.z_sponge
        r = (z - s.z_sponge) / (s.z_max - s.z_sponge)
        #h = s.z_max / 12
        ctop =s.α_max * sinpi(r / 2)^s.γ #1 + tanh((z-s.z_max)/h)


       #source.ρu -= β_sponge * (state.ρu .- state.ρ * s.u_relaxation)
    end    
       if (abs(x) >= 350000)
           #r = (abs(x) - 350000) / (400000 - 350000)
           h = 400000/23
          cx = 1 + tanh((abs(x)-400000)/h)#s.α_max * sinpi(r / 2)^s.γ
       #  source.ρu -= β_sponge * (state.ρu .- state.ρ * s.u_relaxation)
       end 
        if (abs(y) >= 350000)
           #r = (abs(y) - 350000) / (400000 - 350000)
          h = 400000/23
          cy  = 1 + tanh((abs(y)-400000)/h)#s.α_max * sinpi(r / 2)^s.γ
        end
       
          β_sponge = 1.0 - (1.0-ctop)*(1.0 - cx)*(1.0 - cy) 
        source.ρu -= β_sponge * (state.ρu .- state.ρ * s.u_relaxation)
        #source.ρu -= β_sponge * (dot(state.ρu, SVector(FT(0),FT(0),FT(1))) * SVector(FT(0),FT(0),FT(1)) - state.ρ * s.u_relaxation)
end
struct CloudSource <: Source end
function atmos_source!(
    s::CloudSource,
    m::AtmosModel,
    source::Vars,
    state::Vars,
    diffusive::Vars,
    aux::Vars,
    t::Real,
)
    source.moisture.ρq_liq += state.ρ * aux.moisture.src_qliq
end<|MERGE_RESOLUTION|>--- conflicted
+++ resolved
@@ -1,16 +1,5 @@
-<<<<<<< HEAD
-using CLIMA.PlanetParameters: Omega
-export Source,
-    Gravity,
-    RayleighSponge,
-    Subsidence,
-    GeostrophicForcing,
-    Coriolis,
-    CloudSource
-=======
 using CLIMAParameters.Planet: Omega
 export Source, Gravity, RayleighSponge, Subsidence, GeostrophicForcing, Coriolis
->>>>>>> 0812871e
 
 # kept for compatibility
 # can be removed if no functions are using this
@@ -177,7 +166,6 @@
     t::Real,
     direction,
 )
-<<<<<<< HEAD
     FT = eltype(state)
     x = aux.coord[1]
     y = aux.coord[2]
@@ -185,9 +173,6 @@
     ctop = 0.0
     cx = 0.0
     cy = 0.0
-=======
-    z = altitude(atmos, aux)
->>>>>>> 0812871e
     if z >= s.z_sponge
         r = (z - s.z_sponge) / (s.z_max - s.z_sponge)
         #h = s.z_max / 12
