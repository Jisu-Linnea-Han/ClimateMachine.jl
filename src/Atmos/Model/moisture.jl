export DryModel, EquilMoist

#### Moisture component in atmosphere model
abstract type MoistureModel end

vars_state_conservative(::MoistureModel, FT) = @vars()
vars_state_gradient(::MoistureModel, FT) = @vars()
vars_state_gradient_flux(::MoistureModel, FT) = @vars()
vars_state_auxiliary(::MoistureModel, FT) = @vars()

function atmos_nodal_update_auxiliary_state!(
    ::MoistureModel,
    m::AtmosModel,
    state::Vars,
    aux::Vars,
    t::Real,
) end
function flux_moisture!(
    ::MoistureModel,
    ::AtmosModel,
    flux::Grad,
    state::Vars,
    aux::Vars,
    t::Real,
) end
function compute_gradient_flux!(
    ::MoistureModel,
    diffusive,
    ∇transform,
    state,
    aux,
    t,
) end
function flux_second_order!(
    ::MoistureModel,
    flux::Grad,
    state::Vars,
    diffusive::Vars,
    aux::Vars,
    t::Real,
    D_t,
) end
function flux_first_order!(
    ::MoistureModel,
    flux::Grad,
    state::Vars,
    aux::Vars,
    t::Real,
) end
function compute_gradient_argument!(
    ::MoistureModel,
    transform::Vars,
    state::Vars,
    aux::Vars,
    t::Real,
) end

internal_energy(atmos::AtmosModel, state::Vars, aux::Vars) =
    internal_energy(atmos.moisture, atmos.orientation, state, aux)

@inline function internal_energy(
    moist::MoistureModel,
    orientation::Orientation,
    state::Vars,
    aux::Vars,
)
    MoistThermodynamics.internal_energy(
        state.ρ,
        state.ρe,
        state.ρu,
        gravitational_potential(orientation, aux),
    )
end

temperature(atmos::AtmosModel, ::MoistureModel, state::Vars, aux::Vars) =
    air_temperature(thermo_state(atmos, state, aux))
pressure(atmos::AtmosModel, ::MoistureModel, state::Vars, aux::Vars) =
    air_pressure(thermo_state(atmos, state, aux))
soundspeed(atmos::AtmosModel, ::MoistureModel, state::Vars, aux::Vars) =
    soundspeed_air(thermo_state(atmos, state, aux))

@inline function total_specific_enthalpy(
    atmos::AtmosModel,
    moist::MoistureModel,
    state::Vars,
    aux::Vars,
)
    phase = thermo_state(atmos, state, aux)
    R_m = gas_constant_air(phase)
    T = air_temperature(phase)
    e_tot = state.ρe * (1 / state.ρ)
    return e_tot + R_m * T
end

"""
    DryModel

Assumes the moisture components is in the dry limit.
"""
struct DryModel <: MoistureModel end

vars_state_auxiliary(::DryModel, FT) = @vars(θ_v::FT, air_T::FT)
@inline function atmos_nodal_update_auxiliary_state!(
    moist::DryModel,
    atmos::AtmosModel,
    state::Vars,
    aux::Vars,
    t::Real,
)
    e_int = internal_energy(atmos, state, aux)
    ts = PhaseDry(atmos.param_set, e_int, state.ρ)
    aux.moisture.θ_v = virtual_pottemp(ts)
    aux.moisture.air_T = air_temperature(ts)
    nothing
end

thermo_state(atmos::AtmosModel, state::Vars, aux::Vars) =
    thermo_state(atmos, atmos.moisture, state, aux)

function thermo_state(
    atmos::AtmosModel,
    moist::DryModel,
    state::Vars,
    aux::Vars,
)
    return PhaseDry(
        atmos.param_set,
        internal_energy(atmos, state, aux),
        state.ρ,
    )
end

"""
    EquilMoist

Assumes the moisture components are computed via thermodynamic equilibrium.
"""
struct EquilMoist{FT} <: MoistureModel
    maxiter::Int
    tolerance::FT
end
EquilMoist{FT}(;
    maxiter::IT = 3,
    tolerance::FT = FT(1e-1),
) where {FT <: AbstractFloat, IT <: Int} = EquilMoist{FT}(maxiter, tolerance)


<<<<<<< HEAD
vars_state(::EquilMoist, FT) = @vars(ρq_tot::FT)
vars_gradient(::EquilMoist, FT) = @vars(q_tot::FT)
vars_diffusive(::EquilMoist, FT) = @vars(∇q_tot::SVector{3, FT})
vars_aux(::EquilMoist, FT) = @vars(temperature::FT, θ_v::FT, q_liq::FT, cₛ::FT)
=======
vars_state_conservative(::EquilMoist, FT) = @vars(ρq_tot::FT)
vars_state_gradient(::EquilMoist, FT) = @vars(q_tot::FT)
vars_state_gradient_flux(::EquilMoist, FT) = @vars(∇q_tot::SVector{3, FT})
vars_state_auxiliary(::EquilMoist, FT) =
    @vars(temperature::FT, θ_v::FT, q_liq::FT)
>>>>>>> 258a16ad

@inline function atmos_nodal_update_auxiliary_state!(
    moist::EquilMoist,
    atmos::AtmosModel,
    state::Vars,
    aux::Vars,
    t::Real,
)
    ps = atmos.param_set
    e_int = internal_energy(atmos, state, aux)
    ts = PhaseEquil(
        ps,
        e_int,
        state.ρ,
        state.moisture.ρq_tot / state.ρ,
        moist.maxiter,
        moist.tolerance,
    )
    aux.moisture.temperature = air_temperature(ts)
    aux.moisture.θ_v = virtual_pottemp(ts)
    aux.moisture.q_liq = PhasePartition(ts).liq
    aux.moisture.cₛ = soundspeed_air(ts)
    nothing
end

function thermo_state(
    atmos::AtmosModel,
    moist::EquilMoist,
    state::Vars,
    aux::Vars,
)
    e_int = internal_energy(atmos, state, aux)
    ps = atmos.param_set
    PS = typeof(ps)
    FT = eltype(state)
    return PhaseEquil{FT, PS}(
        ps,
        e_int,
        state.ρ,
        state.moisture.ρq_tot / state.ρ,
        aux.moisture.temperature,
    )
end

function compute_gradient_argument!(
    moist::EquilMoist,
    transform::Vars,
    state::Vars,
    aux::Vars,
    t::Real,
)
    ρinv = 1 / state.ρ
    transform.moisture.q_tot = state.moisture.ρq_tot * ρinv
end

function compute_gradient_flux!(
    moist::EquilMoist,
    diffusive::Vars,
    ∇transform::Grad,
    state::Vars,
    aux::Vars,
    t::Real,
)
    # diffusive flux of q_tot
    diffusive.moisture.∇q_tot = ∇transform.moisture.q_tot
end

function flux_moisture!(
    moist::EquilMoist,
    atmos::AtmosModel,
    flux::Grad,
    state::Vars,
    aux::Vars,
    t::Real,
)
    ρ = state.ρ
    u = state.ρu / ρ
    flux.moisture.ρq_tot += u * state.moisture.ρq_tot
end

function flux_second_order!(
    moist::EquilMoist,
    flux::Grad,
    state::Vars,
    diffusive::Vars,
    aux::Vars,
    t::Real,
    D_t,
)
    d_q_tot = (-D_t) .* diffusive.moisture.∇q_tot
    flux_second_order!(moist, flux, state, d_q_tot)
end
#TODO: Consider whether to not pass ρ and ρu (not state), foc BCs reasons
function flux_second_order!(moist::EquilMoist, flux::Grad, state::Vars, d_q_tot)
    flux.ρ += d_q_tot * state.ρ
    flux.ρu += d_q_tot .* state.ρu'
    flux.moisture.ρq_tot += d_q_tot * state.ρ
end<|MERGE_RESOLUTION|>--- conflicted
+++ resolved
@@ -144,19 +144,11 @@
     tolerance::FT = FT(1e-1),
 ) where {FT <: AbstractFloat, IT <: Int} = EquilMoist{FT}(maxiter, tolerance)
 
-
-<<<<<<< HEAD
-vars_state(::EquilMoist, FT) = @vars(ρq_tot::FT)
-vars_gradient(::EquilMoist, FT) = @vars(q_tot::FT)
-vars_diffusive(::EquilMoist, FT) = @vars(∇q_tot::SVector{3, FT})
-vars_aux(::EquilMoist, FT) = @vars(temperature::FT, θ_v::FT, q_liq::FT, cₛ::FT)
-=======
 vars_state_conservative(::EquilMoist, FT) = @vars(ρq_tot::FT)
 vars_state_gradient(::EquilMoist, FT) = @vars(q_tot::FT)
 vars_state_gradient_flux(::EquilMoist, FT) = @vars(∇q_tot::SVector{3, FT})
 vars_state_auxiliary(::EquilMoist, FT) =
-    @vars(temperature::FT, θ_v::FT, q_liq::FT)
->>>>>>> 258a16ad
+    @vars(temperature::FT, θ_v::FT, q_liq::FT, cₛ::FT)
 
 @inline function atmos_nodal_update_auxiliary_state!(
     moist::EquilMoist,
