export AtmosFilterPerturbations
export AtmosFilterDensityPerturbation

import ..Mesh.Filters:
    AbstractFilterTarget,
    vars_state_filtered,
    compute_filter_argument!,
    compute_filter_result!

struct AtmosFilterPerturbations{M} <: AbstractFilterTarget
    atmos::M
end

vars_state_filtered(target::AtmosFilterPerturbations, FT) =
    vars_state(target.atmos, Prognostic(), FT)

function compute_filter_argument!(
    target::AtmosFilterPerturbations,
    filter_state::Vars,
    state::Vars,
    aux::Vars,
)
    # copy the whole state
    parent(filter_state) .= parent(state)
    # remove reference state
    filter_state.ρ -= aux.ref_state.ρ
    filter_state.ρe -= aux.ref_state.ρe
    if !(target.atmos.moisture isa DryModel)
        filter_state.moisture.ρq_tot -= aux.ref_state.ρq_tot
    end
    if (target.atmos.moisture isa NonEquilMoist)
        filter_state.moisture.ρq_liq -= aux.ref_state.ρq_liq
        filter_state.moisture.ρq_ice -= aux.ref_state.ρq_ice
    end
end
function compute_filter_result!(
    target::AtmosFilterPerturbations,
    state::Vars,
    filter_state::Vars,
    aux::Vars,
)
    # copy the whole filter state
    parent(state) .= parent(filter_state)
    # add reference state
    state.ρ += aux.ref_state.ρ
    state.ρe += aux.ref_state.ρe
    if !(target.atmos.moisture isa DryModel)
        state.moisture.ρq_tot += aux.ref_state.ρq_tot
    end
<<<<<<< HEAD
    if (target.atmos.moisture isa NonEquilMoist)
        filter_state.moisture.ρq_liq += aux.ref_state.ρq_liq
        filter_state.moisture.ρq_ice += aux.ref_state.ρq_ice
    end
=======
end

struct AtmosFilterDensityPerturbation{M} <: AbstractFilterTarget
    atmos::M
end

vars_state_filtered(target::AtmosFilterDensityPerturbation, FT) =
    @vars(projected_ρ::FT)

function compute_filter_argument!(
    target::AtmosFilterDensityPerturbation,
    filter_state::Vars,
    state::Vars,
    aux::Vars,
)
    filter_state.projected_ρ = aux.projected_ρ - aux.ref_state.ρ
end
function compute_filter_result!(
    target::AtmosFilterDensityPerturbation,
    state::Vars,
    filter_state::Vars,
    aux::Vars,
)
    state.projected_ρ = filter_state.projected_ρ + aux.ref_state.ρ
>>>>>>> 72f712a7
end<|MERGE_RESOLUTION|>--- conflicted
+++ resolved
@@ -47,12 +47,10 @@
     if !(target.atmos.moisture isa DryModel)
         state.moisture.ρq_tot += aux.ref_state.ρq_tot
     end
-<<<<<<< HEAD
     if (target.atmos.moisture isa NonEquilMoist)
         filter_state.moisture.ρq_liq += aux.ref_state.ρq_liq
         filter_state.moisture.ρq_ice += aux.ref_state.ρq_ice
     end
-=======
 end
 
 struct AtmosFilterDensityPerturbation{M} <: AbstractFilterTarget
@@ -77,5 +75,4 @@
     aux::Vars,
 )
     state.projected_ρ = filter_state.projected_ρ + aux.ref_state.ρ
->>>>>>> 72f712a7
 end