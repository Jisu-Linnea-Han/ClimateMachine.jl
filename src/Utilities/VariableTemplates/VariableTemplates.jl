module VariableTemplates

export varsize, Vars, Grad

using StaticArrays

"""
    varsize(S)

The number of elements specified by the template type `S`.
"""
varsize(::Type{T}) where {T<:Real} = 1
varsize(::Type{Tuple{}}) = 0
varsize(::Type{SVector{N,T}}) where {N,T<:Real} = N

# TODO: should be possible to get rid of @generated
@generated function varsize(::Type{S}) where {S}
  sum(varsize, fieldtypes(S))
end

struct GetVarError <: Exception
  sym::Symbol
end
struct SetVarError <: Exception
  sym::Symbol
end


"""
    Vars{S,A,offset}(array::A)

Defines property overloading for `array` using the type `S` as a template. `offset` is used to shift the starting element of the array.
"""
struct Vars{S,A,offset}
  array::A
end
Vars{S}(array) where {S} = Vars{S,typeof(array),0}(array)

Base.eltype(v::Vars) = eltype(getfield(v,:array))
Base.propertynames(::Vars{S}) where {S} = fieldnames(S)

@generated function Base.getproperty(v::Vars{S,A,offset}, sym::Symbol) where {S,A,offset}
  expr = quote
    Base.@_inline_meta
    array = getfield(v, :array)
  end
  for k in fieldnames(S)
    T = fieldtype(S,k)
    if T <: Real
      retexpr = :($T(array[$(offset+1)]))
      offset += 1
    elseif T <: StaticArray
      N = length(T)
      retexpr = :($T($([:(array[$(offset + i)]) for i = 1:N]...)))
      offset += N
    else
      retexpr = :(Vars{$T,A,$offset}(array))
      offset += varsize(T)
    end
    push!(expr.args, :(if sym == $(QuoteNode(k))
      return $retexpr
    end))
  end
  push!(expr.args, :(throw(GetVarError(sym))))
  expr
end

@generated function Base.setproperty!(v::Vars{S,A,offset}, sym::Symbol, val) where {S,A,offset}
<<<<<<< HEAD
  expr = quote
=======
  expr = quote 
    Base.@_inline_meta
>>>>>>> 53347da6
    array = getfield(v, :array)
  end
  for k in fieldnames(S)
    T = fieldtype(S,k)
    if T <: Real
      retexpr = :(array[$(offset+1)] = val)
      offset += 1
    elseif T <: StaticArray
      N = length(T)
      retexpr = :(array[$(offset + 1):$(offset + N)] = val)
      offset += N
    else
      offset += varsize(T)
      continue
    end
    push!(expr.args, :(if sym == $(QuoteNode(k))
      return $retexpr
    end))
  end
  push!(expr.args, :(throw(SetVarError(sym))))
  expr
end

"""
    Grad{S,A,offset}(array::A)

Defines property overloading along slices of the second dimension of `array` using the type `S` as a template. `offset` is used to shift the starting element of the array.
"""
struct Grad{S,A,offset}
  array::A
end
Grad{S}(array) where {S} = Grad{S,typeof(array),0}(array)

Base.eltype(g::Grad) = eltype(getfield(g,:array))
Base.propertynames(::Grad{S}) where {S} = fieldnames(S)

@generated function Base.getproperty(v::Grad{S,A,offset}, sym::Symbol) where {S,A,offset}
  M = size(A,1)
  expr = quote
    Base.@_inline_meta
    array = getfield(v, :array)
  end
  for k in fieldnames(S)
    T = fieldtype(S,k)
    if T <: Real
      retexpr = :(SVector{$M,$T}($([:(array[$i,$(offset+1)]) for i = 1:M]...)))
      offset += 1
    elseif T <: StaticArray
      N = length(T)
      retexpr = :(SMatrix{$M,$N,$(eltype(T))}($([:(array[$i,$(offset + j)]) for i = 1:M, j = 1:N]...)))
      offset += N
    else
      retexpr = :(Grad{$T,A,$offset}(array))
      offset += varsize(T)
    end
    push!(expr.args, :(if sym == $(QuoteNode(k))
      return $retexpr
    end))
  end
  push!(expr.args, :(throw(GetVarError(sym))))
  expr
end

@generated function Base.setproperty!(v::Grad{S,A,offset}, sym::Symbol, val) where {S,A,offset}
  M = size(A,1)
<<<<<<< HEAD
  expr = quote
=======
  expr = quote 
    Base.@_inline_meta
>>>>>>> 53347da6
    array = getfield(v, :array)
  end
  for k in fieldnames(S)
    T = fieldtype(S,k)
    if T <: Real
      retexpr = :(array[:, $(offset+1)] = val)
      offset += 1
    elseif T <: StaticArray
      N = length(T)
      retexpr = :(array[:, $(offset + 1):$(offset + N)] = val)
      offset += N
    else
      offset += varsize(T)
      continue
    end
    push!(expr.args, :(if sym == $(QuoteNode(k))
      return $retexpr
    end))
  end
  push!(expr.args, :(throw(SetVarError(sym))))
  expr
end

end # module<|MERGE_RESOLUTION|>--- conflicted
+++ resolved
@@ -66,12 +66,8 @@
 end
 
 @generated function Base.setproperty!(v::Vars{S,A,offset}, sym::Symbol, val) where {S,A,offset}
-<<<<<<< HEAD
-  expr = quote
-=======
   expr = quote 
     Base.@_inline_meta
->>>>>>> 53347da6
     array = getfield(v, :array)
   end
   for k in fieldnames(S)
@@ -137,12 +133,8 @@
 
 @generated function Base.setproperty!(v::Grad{S,A,offset}, sym::Symbol, val) where {S,A,offset}
   M = size(A,1)
-<<<<<<< HEAD
-  expr = quote
-=======
   expr = quote 
     Base.@_inline_meta
->>>>>>> 53347da6
     array = getfield(v, :array)
   end
   for k in fieldnames(S)
