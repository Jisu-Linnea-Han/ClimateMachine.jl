--- conflicted
+++ resolved
@@ -10,18 +10,10 @@
     Iterators.flatten |>
     collect
 end
-<<<<<<< HEAD
 function flattenednames(::Type{T}; prefix="") where {T<:SMatrix}
   N = size(T,1)
   [["$prefix[$i,$j]" for i = 1:N] for j = 1:N] |> Iterators.flatten |> collect
 end
-function flattenednames(::Type{T}; prefix="") where {T<:NamedTuple}
-  map(1:fieldcount(T)) do i
-    Ti = fieldtype(T,i)
-    name = fieldname(T,i)
-    flattenednames(Ti, prefix= prefix=="" ? string(name) : string(prefix, '.', name))
-  end |> Iterators.flatten |> collect
-=======
 function flattenednames(::Type{T}; prefix = "") where {T <: NamedTuple}
     map(1:fieldcount(T)) do i
         Ti = fieldtype(T, i)
@@ -33,5 +25,4 @@
     end |>
     Iterators.flatten |>
     collect
->>>>>>> 3e9471a7
 end