--- conflicted
+++ resolved
@@ -1,6 +1,3 @@
-<<<<<<< HEAD
-boundary_conditions(::LandModel) = (1, 2, 3)
-=======
 export LandDomainBC,
     LandComponentBC,
     Dirichlet,
@@ -151,8 +148,6 @@
     return mytuple
 end
 
-
->>>>>>> 98399afe
 
 function boundary_state!(
     nf,
