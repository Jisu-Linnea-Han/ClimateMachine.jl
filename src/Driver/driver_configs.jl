# ClimateMachine driver configurations
#
# Contains helper functions to establish simulation configurations to be
# used with the ClimateMachine driver. Currently:
# - AtmosLESConfiguration
# - AtmosGCMConfiguration
# - OceanBoxGCMConfiguration
# - SingleStackConfiguration
#
# User-customized configurations can use these as templates.

using CLIMAParameters
using CLIMAParameters.Planet: planet_radius

abstract type ConfigSpecificInfo end
struct AtmosLESSpecificInfo <: ConfigSpecificInfo end
struct AtmosGCMSpecificInfo{FT} <: ConfigSpecificInfo
    domain_height::FT
    nelem_vert::Int
    nelem_horz::Int
end
struct OceanBoxGCMSpecificInfo <: ConfigSpecificInfo end
struct SingleStackSpecificInfo <: ConfigSpecificInfo end
struct MultiColumnLandSpecificInfo <: ConfigSpecificInfo end
<<<<<<< HEAD

=======
>>>>>>> 98399afe
include("SolverTypes/SolverTypes.jl")

"""
    ArgParse.parse_item

Parses custom command line option for tuples of two integers.
"""
function ArgParse.parse_item(::Type{NTuple{2, Int}}, s::AbstractString)

    str_array = split(s, ",")
    horizontal = parse(Int, str_array[1])
    vertical = parse(Int, str_array[2])

    return (horizontal, vertical)
end

"""
    get_polyorders

Utility functions that gets the polynomial orders for the given configuration
either passed from command line or as default values
"""
function get_polyorders(N)

    (polyorder_horz, polyorder_vert) = isa(N, Int) ? (N, N) : N

    # Check if polynomial degree was passed as a CL option
    if ClimateMachine.Settings.degree != (-1, -1)
        ClimateMachine.Settings.degree
    elseif N isa Int
        (N, N)
    else
        N
    end
end

"""
    ClimateMachine.DriverConfiguration

Collects all parameters necessary to set up a ClimateMachine simulation.
"""
struct DriverConfiguration{FT}
    config_type::ClimateMachineConfigType

    name::String
    # polynomial order tuple (polyorder_horz, polyorder_vert)
    polyorders::NTuple{2, Int}
    array_type::Any
    solver_type::AbstractSolverType
    #
    # Model details
    param_set::AbstractParameterSet
    bl::BalanceLaw
    #
    # execution details
    mpicomm::MPI.Comm
    #
    # mesh details
    grid::DiscontinuousSpectralElementGrid
    #
    # DGModel details
    numerical_flux_first_order::NumericalFluxFirstOrder
    numerical_flux_second_order::NumericalFluxSecondOrder
    numerical_flux_gradient::NumericalFluxGradient
    #
    # configuration-specific info
    config_info::ConfigSpecificInfo

    function DriverConfiguration(
        config_type,
        name::String,
        polyorders::NTuple{2, Int},
        FT,
        array_type,
        solver_type::AbstractSolverType,
        param_set::AbstractParameterSet,
        bl::BalanceLaw,
        mpicomm::MPI.Comm,
        grid::DiscontinuousSpectralElementGrid,
        numerical_flux_first_order::NumericalFluxFirstOrder,
        numerical_flux_second_order::NumericalFluxSecondOrder,
        numerical_flux_gradient::NumericalFluxGradient,
        config_info::ConfigSpecificInfo,
    )
        return new{FT}(
            config_type,
            name,
            polyorders,
            array_type,
            solver_type,
            param_set,
            bl,
            mpicomm,
            grid,
            numerical_flux_first_order,
            numerical_flux_second_order,
            numerical_flux_gradient,
            config_info,
        )
    end
end

function print_model_info(model)
    msg = "Model composition\n"
    for key in fieldnames(typeof(model))
        msg =
            msg * @sprintf(
                "    %s = %s\n",
                string(key),
                string((getproperty(model, key)))
            )
    end
    @info msg
    show_tendencies(model)
end

function AtmosLESConfiguration(
    name::String,
    N::Union{Int, NTuple{2, Int}},
    (Δx, Δy, Δz)::NTuple{3, FT},
    xmax::FT,
    ymax::FT,
    zmax::FT,
    param_set::AbstractParameterSet,
    init_LES!;
    xmin = zero(FT),
    ymin = zero(FT),
    zmin = zero(FT),
    array_type = ClimateMachine.array_type(),
    solver_type = IMEXSolverType(
        implicit_solver = SingleColumnLU,
        implicit_solver_adjustable = false,
    ),
    model = AtmosModel{FT}(
        AtmosLESConfigType,
        param_set;
        init_state_prognostic = init_LES!,
    ),
    mpicomm = MPI.COMM_WORLD,
    boundary = ((0, 0), (0, 0), (1, 2)),
    periodicity = (true, true, false),
    meshwarp = (x...) -> identity(x),
    numerical_flux_first_order = RusanovNumericalFlux(),
    numerical_flux_second_order = CentralNumericalFluxSecondOrder(),
    numerical_flux_gradient = CentralNumericalFluxGradient(),
) where {FT <: AbstractFloat}

    (polyorder_horz, polyorder_vert) = get_polyorders(N)

    print_model_info(model)

    brickrange = (
        grid1d(xmin, xmax, elemsize = Δx * polyorder_horz),
        grid1d(ymin, ymax, elemsize = Δy * polyorder_horz),
        grid1d(zmin, zmax, elemsize = Δz * polyorder_vert),
    )
    topology = StackedBrickTopology(
        mpicomm,
        brickrange,
        periodicity = periodicity,
        boundary = boundary,
    )

    grid = DiscontinuousSpectralElementGrid(
        topology,
        FloatType = FT,
        DeviceArray = array_type,
        polynomialorder = (polyorder_horz, polyorder_vert),
        meshwarp = meshwarp,
    )

    @info @sprintf(
        """
Establishing Atmos LES configuration for %s
    precision               = %s
    horiz polynomial order  = %d
    vert polynomial order   = %d
    domain                  = %.2f m x%.2f m x%.2f m
    resolution              = %dx%dx%d
    MPI ranks               = %d
    min(Δ_horz)             = %.2f m
    min(Δ_vert)             = %.2f m""",
        name,
        FT,
        polyorder_horz,
        polyorder_vert,
        xmax,
        ymax,
        zmax,
        Δx,
        Δy,
        Δz,
        MPI.Comm_size(mpicomm),
        min_node_distance(grid, HorizontalDirection()),
        min_node_distance(grid, VerticalDirection())
    )

    return DriverConfiguration(
        AtmosLESConfigType(),
        name,
        (polyorder_horz, polyorder_vert),
        FT,
        array_type,
        solver_type,
        param_set,
        model,
        mpicomm,
        grid,
        numerical_flux_first_order,
        numerical_flux_second_order,
        numerical_flux_gradient,
        AtmosLESSpecificInfo(),
    )
end

function AtmosGCMConfiguration(
    name::String,
    N::Union{Int, NTuple{2, Int}},
    (nelem_horz, nelem_vert)::NTuple{2, Int},
    domain_height::FT,
    param_set::AbstractParameterSet,
    init_GCM!;
    array_type = ClimateMachine.array_type(),
    solver_type = DefaultSolverType(),
    model = AtmosModel{FT}(
        AtmosGCMConfigType,
        param_set;
        init_state_prognostic = init_GCM!,
    ),
    mpicomm = MPI.COMM_WORLD,
    meshwarp::Function = cubedshellwarp,
    numerical_flux_first_order = RusanovNumericalFlux(),
    numerical_flux_second_order = CentralNumericalFluxSecondOrder(),
    numerical_flux_gradient = CentralNumericalFluxGradient(),
) where {FT <: AbstractFloat}

    (polyorder_horz, polyorder_vert) = get_polyorders(N)

    print_model_info(model)

    _planet_radius::FT = planet_radius(param_set)
    vert_range = grid1d(
        _planet_radius,
        FT(_planet_radius + domain_height),
        nelem = nelem_vert,
    )

    topology = StackedCubedSphereTopology(
        mpicomm,
        nelem_horz,
        vert_range;
        boundary = (1, 2),
    )

    grid = DiscontinuousSpectralElementGrid(
        topology,
        FloatType = FT,
        DeviceArray = array_type,
        polynomialorder = (polyorder_horz, polyorder_vert),
        meshwarp = meshwarp,
    )

    @info @sprintf(
        """
Establishing Atmos GCM configuration for %s
    precision               = %s
    horiz polynomial order  = %d
    vert polynomial order   = %d
    # horiz elem            = %d
    # vert elems            = %d
    domain height           = %.2e m
    MPI ranks               = %d
    min(Δ_horz)             = %.2f m
    min(Δ_vert)             = %.2f m""",
        name,
        FT,
        polyorder_horz,
        polyorder_vert,
        nelem_horz,
        nelem_vert,
        domain_height,
        MPI.Comm_size(mpicomm),
        min_node_distance(grid, HorizontalDirection()),
        min_node_distance(grid, VerticalDirection())
    )

    return DriverConfiguration(
        AtmosGCMConfigType(),
        name,
        (polyorder_horz, polyorder_vert),
        FT,
        array_type,
        solver_type,
        param_set,
        model,
        mpicomm,
        grid,
        numerical_flux_first_order,
        numerical_flux_second_order,
        numerical_flux_gradient,
        AtmosGCMSpecificInfo(domain_height, nelem_vert, nelem_horz),
    )
end

function OceanBoxGCMConfiguration(
    name::String,
    N::Union{Int, NTuple{2, Int}},
    (Nˣ, Nʸ, Nᶻ)::NTuple{3, Int},
    param_set::AbstractParameterSet,
    model;
    FT = Float64,
    array_type = ClimateMachine.array_type(),
    solver_type = ExplicitSolverType(
        solver_method = LSRK144NiegemannDiehlBusch,
    ),
    mpicomm = MPI.COMM_WORLD,
    numerical_flux_first_order = RusanovNumericalFlux(),
    numerical_flux_second_order = CentralNumericalFluxSecondOrder(),
    numerical_flux_gradient = CentralNumericalFluxGradient(),
    periodicity = (false, false, false),
    boundary = ((1, 1), (1, 1), (2, 3)),
)

    (polyorder_horz, polyorder_vert) = get_polyorders(N)

    brickrange = (
        range(FT(0); length = Nˣ + 1, stop = model.problem.Lˣ),
        range(FT(0); length = Nʸ + 1, stop = model.problem.Lʸ),
        range(FT(-model.problem.H); length = Nᶻ + 1, stop = 0),
    )

    topology = StackedBrickTopology(
        mpicomm,
        brickrange;
        periodicity = periodicity,
        boundary = boundary,
    )

    grid = DiscontinuousSpectralElementGrid(
        topology,
        FloatType = FT,
        DeviceArray = array_type,
        polynomialorder = (polyorder_horz, polyorder_vert),
    )

    return DriverConfiguration(
        OceanBoxGCMConfigType(),
        name,
        (polyorder_horz, polyorder_vert),
        FT,
        array_type,
        solver_type,
        param_set,
        model,
        mpicomm,
        grid,
        numerical_flux_first_order,
        numerical_flux_second_order,
        numerical_flux_gradient,
        OceanBoxGCMSpecificInfo(),
    )
end

function MultiColumnLandModel(
    name::String,
    N::Union{Int, NTuple{2, Int}},
    (Δx, Δy, Δz)::NTuple{3, FT},
    xmax::FT,
    ymax::FT,
    zmax::FT,
    param_set::AbstractParameterSet,
    model::BalanceLaw;
    xmin = zero(FT),
    ymin = zero(FT),
    zmin = zero(FT),
    array_type = ClimateMachine.array_type(),
    mpicomm = MPI.COMM_WORLD,
    boundary = ((3, 3), (3, 3), (1, 2)),
    solver_type = ExplicitSolverType(),
    periodicity = (false, false, false),
    meshwarp = (x...) -> identity(x),
    numerical_flux_first_order = CentralNumericalFluxFirstOrder(),
    numerical_flux_second_order = CentralNumericalFluxSecondOrder(),
    numerical_flux_gradient = CentralNumericalFluxGradient(),
) where {FT <: AbstractFloat}

    (polyorder_horz, polyorder_vert) = isa(N, Int) ? (N, N) : N

    
    print_model_info(model)

    brickrange = (
        grid1d(xmin, xmax, elemsize = Δx * polyorder_horz),
        grid1d(ymin, ymax, elemsize = Δy * polyorder_horz),
        grid1d(zmin, zmax, elemsize = Δz * polyorder_vert),
    )

    topology = StackedBrickTopology(
        mpicomm,
        brickrange,
        periodicity = periodicity,
        boundary = boundary,
    )

    grid = DiscontinuousSpectralElementGrid(
        topology,
        FloatType = FT,
        DeviceArray = array_type,
        polynomialorder = (polyorder_horz, polyorder_vert),
        meshwarp = meshwarp,
    )

    @info @sprintf(
        """
Establishing MultiColumnLandModel configuration for %s
    precision        = %s
    vert polyn order = %d
    horz polyn order = %d
    domain           = %.2f m x%.2f m x%.2f m
    resolution       = %dx%dx%d
    MPI ranks        = %d
    min(Δ_horz)      = %.2f m
    min(Δ_vert)      = %.2f m""",
        name,
        FT,
        polyorder_vert,
        polyorder_horz,
        xmax,
        ymax,
        zmax,
        Δx,
        Δy,
        Δz,
        MPI.Comm_size(mpicomm),
        min_node_distance(grid, HorizontalDirection()),
        min_node_distance(grid, VerticalDirection())
    )

    return DriverConfiguration(
        MultiColumnLandConfigType(),
        name,
        N,
        FT,
        array_type,
        solver_type,
        param_set,
        model,
        mpicomm,
        grid,
        numerical_flux_first_order,
        numerical_flux_second_order,
        numerical_flux_gradient,
        MultiColumnLandSpecificInfo(),
    )
end

function SingleStackConfiguration(
    name::String,
    N::Union{Int, NTuple{2, Int}},
    nelem_vert::Int,
    zmax::FT,
    param_set::AbstractParameterSet,
    model::BalanceLaw;
    zmin = zero(FT),
    hmax = one(FT),
    array_type = ClimateMachine.array_type(),
    solver_type = ExplicitSolverType(),
    mpicomm = MPI.COMM_WORLD,
    boundary = ((0, 0), (0, 0), (1, 2)),
    periodicity = (true, true, false),
    meshwarp = (x...) -> identity(x),
    numerical_flux_first_order = RusanovNumericalFlux(),
    numerical_flux_second_order = CentralNumericalFluxSecondOrder(),
    numerical_flux_gradient = CentralNumericalFluxGradient(),
) where {FT <: AbstractFloat}

    (polyorder_horz, polyorder_vert) = get_polyorders(N)

    print_model_info(model)

    xmin, xmax = zero(FT), hmax
    ymin, ymax = zero(FT), hmax
    brickrange = (
        grid1d(xmin, xmax, nelem = 1),
        grid1d(ymin, ymax, nelem = 1),
        grid1d(zmin, zmax, nelem = nelem_vert),
    )
    topology = StackedBrickTopology(
        mpicomm,
        brickrange,
        periodicity = periodicity,
        boundary = boundary,
    )

    grid = DiscontinuousSpectralElementGrid(
        topology,
        FloatType = FT,
        DeviceArray = array_type,
        polynomialorder = (polyorder_horz, polyorder_vert),
        meshwarp = meshwarp,
    )

    @info @sprintf(
        """
Establishing single stack configuration for %s
    precision               = %s
    horiz polynomial order  = %d
    vert polynomial order   = %d
    domain_min              = %.2f m x%.2f m x%.2f m
    domain_max              = %.2f m x%.2f m x%.2f m
    # vert elems            = %d
    MPI ranks               = %d
    min(Δ_horz)             = %.2f m
    min(Δ_vert)             = %.2f m""",
        name,
        FT,
        polyorder_horz,
        polyorder_vert,
        xmin,
        ymin,
        zmin,
        xmax,
        ymax,
        zmax,
        nelem_vert,
        MPI.Comm_size(mpicomm),
        min_node_distance(grid, HorizontalDirection()),
        min_node_distance(grid, VerticalDirection())
    )

    return DriverConfiguration(
        SingleStackConfigType(),
        name,
        (polyorder_horz, polyorder_vert),
        FT,
        array_type,
        solver_type,
        param_set,
        model,
        mpicomm,
        grid,
        numerical_flux_first_order,
        numerical_flux_second_order,
        numerical_flux_gradient,
        SingleStackSpecificInfo(),
    )
end

function MultiColumnLandModel(
    name::String,
    N::Union{Int, NTuple{2, Int}},
    (Δx, Δy, Δz)::NTuple{3, FT},
    xmax::FT,
    ymax::FT,
    zmax::FT,
    param_set::AbstractParameterSet,
    model::BalanceLaw;
    xmin = zero(FT),
    ymin = zero(FT),
    zmin = zero(FT),
    array_type = ClimateMachine.array_type(),
    mpicomm = MPI.COMM_WORLD,
    boundary = ((3, 3), (3, 3), (1, 2)),
    solver_type = ExplicitSolverType(),
    periodicity = (false, false, false),
    meshwarp = (x...) -> identity(x),
    numerical_flux_first_order = CentralNumericalFluxFirstOrder(),
    numerical_flux_second_order = CentralNumericalFluxSecondOrder(),
    numerical_flux_gradient = CentralNumericalFluxGradient(),
) where {FT <: AbstractFloat}

    (polyorder_horz, polyorder_vert) = isa(N, Int) ? (N, N) : N


    print_model_info(model)

    brickrange = (
        grid1d(xmin, xmax, elemsize = Δx * polyorder_horz),
        grid1d(ymin, ymax, elemsize = Δy * polyorder_horz),
        grid1d(zmin, zmax, elemsize = Δz * polyorder_vert),
    )

    topology = StackedBrickTopology(
        mpicomm,
        brickrange,
        periodicity = periodicity,
        boundary = boundary,
    )

    grid = DiscontinuousSpectralElementGrid(
        topology,
        FloatType = FT,
        DeviceArray = array_type,
        polynomialorder = (polyorder_horz, polyorder_vert),
        meshwarp = meshwarp,
    )

    @info @sprintf(
        """
Establishing MultiColumnLandModel configuration for %s
    precision        = %s
    vert polyn order = %d
    horz polyn order = %d
    domain           = %.2f m x%.2f m x%.2f m
    resolution       = %dx%dx%d
    MPI ranks        = %d
    min(Δ_horz)      = %.2f m
    min(Δ_vert)      = %.2f m""",
        name,
        FT,
        polyorder_vert,
        polyorder_horz,
        xmax,
        ymax,
        zmax,
        Δx,
        Δy,
        Δz,
        MPI.Comm_size(mpicomm),
        min_node_distance(grid, HorizontalDirection()),
        min_node_distance(grid, VerticalDirection())
    )

    return DriverConfiguration(
        MultiColumnLandConfigType(),
        name,
        (polyorder_horz, polyorder_vert),
        FT,
        array_type,
        solver_type,
        param_set,
        model,
        mpicomm,
        grid,
        numerical_flux_first_order,
        numerical_flux_second_order,
        numerical_flux_gradient,
        MultiColumnLandSpecificInfo(),
    )
end

import ..DGMethods: DGModel

"""
    DGModel(driver_config; kwargs...)

Initialize a [`DGModel`](@ref) given a
[`DriverConfiguration`](@ref) and keyword
arguments supported by [`DGModel`](@ref).
"""
DGModel(driver_config; kwargs...) = DGModel(
    driver_config.bl,
    driver_config.grid,
    driver_config.numerical_flux_first_order,
    driver_config.numerical_flux_second_order,
    driver_config.numerical_flux_gradient;
    kwargs...,
)<|MERGE_RESOLUTION|>--- conflicted
+++ resolved
@@ -22,10 +22,6 @@
 struct OceanBoxGCMSpecificInfo <: ConfigSpecificInfo end
 struct SingleStackSpecificInfo <: ConfigSpecificInfo end
 struct MultiColumnLandSpecificInfo <: ConfigSpecificInfo end
-<<<<<<< HEAD
-
-=======
->>>>>>> 98399afe
 include("SolverTypes/SolverTypes.jl")
 
 """
@@ -389,6 +385,98 @@
     )
 end
 
+function SingleStackConfiguration(
+    name::String,
+    N::Union{Int, NTuple{2, Int}},
+    nelem_vert::Int,
+    zmax::FT,
+    param_set::AbstractParameterSet,
+    model::BalanceLaw;
+    zmin = zero(FT),
+    hmax = one(FT),
+    array_type = ClimateMachine.array_type(),
+    solver_type = ExplicitSolverType(),
+    mpicomm = MPI.COMM_WORLD,
+    boundary = ((0, 0), (0, 0), (1, 2)),
+    periodicity = (true, true, false),
+    meshwarp = (x...) -> identity(x),
+    numerical_flux_first_order = RusanovNumericalFlux(),
+    numerical_flux_second_order = CentralNumericalFluxSecondOrder(),
+    numerical_flux_gradient = CentralNumericalFluxGradient(),
+) where {FT <: AbstractFloat}
+
+    (polyorder_horz, polyorder_vert) = get_polyorders(N)
+
+    print_model_info(model)
+
+    xmin, xmax = zero(FT), hmax
+    ymin, ymax = zero(FT), hmax
+    brickrange = (
+        grid1d(xmin, xmax, nelem = 1),
+        grid1d(ymin, ymax, nelem = 1),
+        grid1d(zmin, zmax, nelem = nelem_vert),
+    )
+    topology = StackedBrickTopology(
+        mpicomm,
+        brickrange,
+        periodicity = periodicity,
+        boundary = boundary,
+    )
+
+    grid = DiscontinuousSpectralElementGrid(
+        topology,
+        FloatType = FT,
+        DeviceArray = array_type,
+        polynomialorder = (polyorder_horz, polyorder_vert),
+        meshwarp = meshwarp,
+    )
+
+    @info @sprintf(
+        """
+Establishing single stack configuration for %s
+    precision               = %s
+    horiz polynomial order  = %d
+    vert polynomial order   = %d
+    domain_min              = %.2f m x%.2f m x%.2f m
+    domain_max              = %.2f m x%.2f m x%.2f m
+    # vert elems            = %d
+    MPI ranks               = %d
+    min(Δ_horz)             = %.2f m
+    min(Δ_vert)             = %.2f m""",
+        name,
+        FT,
+        polyorder_horz,
+        polyorder_vert,
+        xmin,
+        ymin,
+        zmin,
+        xmax,
+        ymax,
+        zmax,
+        nelem_vert,
+        MPI.Comm_size(mpicomm),
+        min_node_distance(grid, HorizontalDirection()),
+        min_node_distance(grid, VerticalDirection())
+    )
+
+    return DriverConfiguration(
+        SingleStackConfigType(),
+        name,
+        (polyorder_horz, polyorder_vert),
+        FT,
+        array_type,
+        solver_type,
+        param_set,
+        model,
+        mpicomm,
+        grid,
+        numerical_flux_first_order,
+        numerical_flux_second_order,
+        numerical_flux_gradient,
+        SingleStackSpecificInfo(),
+    )
+end
+
 function MultiColumnLandModel(
     name::String,
     N::Union{Int, NTuple{2, Int}},
@@ -414,7 +502,7 @@
 
     (polyorder_horz, polyorder_vert) = isa(N, Int) ? (N, N) : N
 
-    
+
     print_model_info(model)
 
     brickrange = (
@@ -467,191 +555,6 @@
     return DriverConfiguration(
         MultiColumnLandConfigType(),
         name,
-        N,
-        FT,
-        array_type,
-        solver_type,
-        param_set,
-        model,
-        mpicomm,
-        grid,
-        numerical_flux_first_order,
-        numerical_flux_second_order,
-        numerical_flux_gradient,
-        MultiColumnLandSpecificInfo(),
-    )
-end
-
-function SingleStackConfiguration(
-    name::String,
-    N::Union{Int, NTuple{2, Int}},
-    nelem_vert::Int,
-    zmax::FT,
-    param_set::AbstractParameterSet,
-    model::BalanceLaw;
-    zmin = zero(FT),
-    hmax = one(FT),
-    array_type = ClimateMachine.array_type(),
-    solver_type = ExplicitSolverType(),
-    mpicomm = MPI.COMM_WORLD,
-    boundary = ((0, 0), (0, 0), (1, 2)),
-    periodicity = (true, true, false),
-    meshwarp = (x...) -> identity(x),
-    numerical_flux_first_order = RusanovNumericalFlux(),
-    numerical_flux_second_order = CentralNumericalFluxSecondOrder(),
-    numerical_flux_gradient = CentralNumericalFluxGradient(),
-) where {FT <: AbstractFloat}
-
-    (polyorder_horz, polyorder_vert) = get_polyorders(N)
-
-    print_model_info(model)
-
-    xmin, xmax = zero(FT), hmax
-    ymin, ymax = zero(FT), hmax
-    brickrange = (
-        grid1d(xmin, xmax, nelem = 1),
-        grid1d(ymin, ymax, nelem = 1),
-        grid1d(zmin, zmax, nelem = nelem_vert),
-    )
-    topology = StackedBrickTopology(
-        mpicomm,
-        brickrange,
-        periodicity = periodicity,
-        boundary = boundary,
-    )
-
-    grid = DiscontinuousSpectralElementGrid(
-        topology,
-        FloatType = FT,
-        DeviceArray = array_type,
-        polynomialorder = (polyorder_horz, polyorder_vert),
-        meshwarp = meshwarp,
-    )
-
-    @info @sprintf(
-        """
-Establishing single stack configuration for %s
-    precision               = %s
-    horiz polynomial order  = %d
-    vert polynomial order   = %d
-    domain_min              = %.2f m x%.2f m x%.2f m
-    domain_max              = %.2f m x%.2f m x%.2f m
-    # vert elems            = %d
-    MPI ranks               = %d
-    min(Δ_horz)             = %.2f m
-    min(Δ_vert)             = %.2f m""",
-        name,
-        FT,
-        polyorder_horz,
-        polyorder_vert,
-        xmin,
-        ymin,
-        zmin,
-        xmax,
-        ymax,
-        zmax,
-        nelem_vert,
-        MPI.Comm_size(mpicomm),
-        min_node_distance(grid, HorizontalDirection()),
-        min_node_distance(grid, VerticalDirection())
-    )
-
-    return DriverConfiguration(
-        SingleStackConfigType(),
-        name,
-        (polyorder_horz, polyorder_vert),
-        FT,
-        array_type,
-        solver_type,
-        param_set,
-        model,
-        mpicomm,
-        grid,
-        numerical_flux_first_order,
-        numerical_flux_second_order,
-        numerical_flux_gradient,
-        SingleStackSpecificInfo(),
-    )
-end
-
-function MultiColumnLandModel(
-    name::String,
-    N::Union{Int, NTuple{2, Int}},
-    (Δx, Δy, Δz)::NTuple{3, FT},
-    xmax::FT,
-    ymax::FT,
-    zmax::FT,
-    param_set::AbstractParameterSet,
-    model::BalanceLaw;
-    xmin = zero(FT),
-    ymin = zero(FT),
-    zmin = zero(FT),
-    array_type = ClimateMachine.array_type(),
-    mpicomm = MPI.COMM_WORLD,
-    boundary = ((3, 3), (3, 3), (1, 2)),
-    solver_type = ExplicitSolverType(),
-    periodicity = (false, false, false),
-    meshwarp = (x...) -> identity(x),
-    numerical_flux_first_order = CentralNumericalFluxFirstOrder(),
-    numerical_flux_second_order = CentralNumericalFluxSecondOrder(),
-    numerical_flux_gradient = CentralNumericalFluxGradient(),
-) where {FT <: AbstractFloat}
-
-    (polyorder_horz, polyorder_vert) = isa(N, Int) ? (N, N) : N
-
-
-    print_model_info(model)
-
-    brickrange = (
-        grid1d(xmin, xmax, elemsize = Δx * polyorder_horz),
-        grid1d(ymin, ymax, elemsize = Δy * polyorder_horz),
-        grid1d(zmin, zmax, elemsize = Δz * polyorder_vert),
-    )
-
-    topology = StackedBrickTopology(
-        mpicomm,
-        brickrange,
-        periodicity = periodicity,
-        boundary = boundary,
-    )
-
-    grid = DiscontinuousSpectralElementGrid(
-        topology,
-        FloatType = FT,
-        DeviceArray = array_type,
-        polynomialorder = (polyorder_horz, polyorder_vert),
-        meshwarp = meshwarp,
-    )
-
-    @info @sprintf(
-        """
-Establishing MultiColumnLandModel configuration for %s
-    precision        = %s
-    vert polyn order = %d
-    horz polyn order = %d
-    domain           = %.2f m x%.2f m x%.2f m
-    resolution       = %dx%dx%d
-    MPI ranks        = %d
-    min(Δ_horz)      = %.2f m
-    min(Δ_vert)      = %.2f m""",
-        name,
-        FT,
-        polyorder_vert,
-        polyorder_horz,
-        xmax,
-        ymax,
-        zmax,
-        Δx,
-        Δy,
-        Δz,
-        MPI.Comm_size(mpicomm),
-        min_node_distance(grid, HorizontalDirection()),
-        min_node_distance(grid, VerticalDirection())
-    )
-
-    return DriverConfiguration(
-        MultiColumnLandConfigType(),
-        name,
         (polyorder_horz, polyorder_vert),
         FT,
         array_type,
